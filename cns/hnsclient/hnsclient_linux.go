package hnsclient

import (
	"fmt"

	"github.com/Azure/azure-container-networking/cns"
)

const (
	// Default network compartment ID
	DefaultNetworkCompartmentID = 1

	// Maximum number of Network containers allowed in the network compartment
	MaxNCsPerCompartment = 0
)

// CreateDefaultExtNetwork creates the default ext network (if it doesn't exist already)
// to create external switch on windows platform.
// This is windows platform specific.
func CreateDefaultExtNetwork(networkType string) error {
	return fmt.Errorf("[Azure CNS] CreateDefaultExtNetwork shouldn't be called for linux platform")
}

// DeleteDefaultExtNetwork deletes the default HNS network.
// This is windows platform specific.
func DeleteDefaultExtNetwork() error {
	return fmt.Errorf("[Azure CNS] DeleteDefaultExtNetwork shouldn't be called for linux platform")
}

// CreateHnsNetwork creates the HNS network with the provided configuration
// This is windows platform specific.
func CreateHnsNetwork(nwConfig cns.CreateHnsNetworkRequest) error {
	return fmt.Errorf("[Azure CNS] CreateHnsNetwork shouldn't be called for linux platform")
}

// DeleteHnsNetwork deletes the HNS network with the provided name.
// This is windows platform specific.
func DeleteHnsNetwork(networkName string) error {
<<<<<<< HEAD
	return fmt.Errorf("[Azure CNS] DeleteHnsNetwork shouldn't be called for linux platform")
}

// CreateCompartment creates windows network compartment
// This is windows platform specific.
func CreateCompartment() (int, error) {
	return 0, fmt.Errorf("[Azure CNS] CreateCompartment shouldn't be called for linux platform")
}

// DeleteCompartment deletes windows network compartment
// This is windows platform specific.
func DeleteCompartment(compartmentID int) error {
	return fmt.Errorf("[Azure CNS] DeleteCompartment shouldn't be called for linux platform")
}

// CleanupEndpoint detaches endpoint from the host and deletes it
// This is windows platform specific.
func CleanupEndpoint(endpointName string) error {
	return fmt.Errorf("[Azure CNS] CleanupEndpoint shouldn't be called for linux platform")
}

// SetupNetworkAndEndpoints sets up network and endpoint for the specified network
// container and windows network compartment ID
// This is windows platform specific.
func SetupNetworkAndEndpoints(
	networkContainerInfo *cns.GetNetworkContainerResponse, ncID string, compartmentID int) error {
	return fmt.Errorf("[Azure CNS] SetupNetworkAndEndpoints shouldn't be called for linux platform")
}

// GetNetworkNameForNC gets the name of the network for the given NC
// This is windows platform specific.
func GetNetworkNameForNC(networkContainerInfo *cns.GetNetworkContainerResponse) (string, error) {
	return "", fmt.Errorf("[Azure CNS] GetNetworkNameForNC shouldn't be called for linux platform")
}

// IsCompartmentManagementSupported validates if the compartment management feature can be supported
// This is windows platform specific.
func IsCompartmentManagementSupported() error {
	return fmt.Errorf("[Azure CNS] IsCompartmentManagementSupported shouldn't be called for linux platform")
=======
	return fmt.Errorf("DeleteHnsNetwork shouldn't be called for linux platform")
}

// CreateHostNCApipaEndpoint creates the endpoint in the apipa network
// for host container connectivity
// This is windows platform specific.
func CreateHostNCApipaEndpoint(
	networkContainerID string,
	localIPConfiguration cns.IPConfiguration,
	allowNCToHostCommunication bool,
	allowHostToNCCommunication bool) (string, error) {
	return "", nil
}

// DeleteHostNCApipaEndpoint deletes the endpoint in the apipa network
// created for host container connectivity
// This is windows platform specific.
func DeleteHostNCApipaEndpoint(
	networkContainerID string) error {
	return nil
>>>>>>> 84fb35b5
}<|MERGE_RESOLUTION|>--- conflicted
+++ resolved
@@ -36,7 +36,6 @@
 // DeleteHnsNetwork deletes the HNS network with the provided name.
 // This is windows platform specific.
 func DeleteHnsNetwork(networkName string) error {
-<<<<<<< HEAD
 	return fmt.Errorf("[Azure CNS] DeleteHnsNetwork shouldn't be called for linux platform")
 }
 
@@ -76,8 +75,6 @@
 // This is windows platform specific.
 func IsCompartmentManagementSupported() error {
 	return fmt.Errorf("[Azure CNS] IsCompartmentManagementSupported shouldn't be called for linux platform")
-=======
-	return fmt.Errorf("DeleteHnsNetwork shouldn't be called for linux platform")
 }
 
 // CreateHostNCApipaEndpoint creates the endpoint in the apipa network
@@ -97,5 +94,4 @@
 func DeleteHostNCApipaEndpoint(
 	networkContainerID string) error {
 	return nil
->>>>>>> 84fb35b5
 }