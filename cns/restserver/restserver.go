// Copyright 2017 Microsoft. All rights reserved.
// MIT License

package restserver

import (
	"encoding/json"
	"fmt"
	"net"
	"net/http"
	"runtime"
	"sync"
	"time"

	"github.com/Azure/azure-container-networking/cns"
	"github.com/Azure/azure-container-networking/cns/common"
	"github.com/Azure/azure-container-networking/cns/dockerclient"
	"github.com/Azure/azure-container-networking/cns/hnsclient"
	"github.com/Azure/azure-container-networking/cns/imdsclient"
	"github.com/Azure/azure-container-networking/cns/ipamclient"
	"github.com/Azure/azure-container-networking/cns/networkcontainers"
	"github.com/Azure/azure-container-networking/cns/routes"
	acn "github.com/Azure/azure-container-networking/common"
	"github.com/Azure/azure-container-networking/log"
	"github.com/Azure/azure-container-networking/platform"
	"github.com/Azure/azure-container-networking/store"
)

const (
	// Key against which CNS state is persisted.
	storeKey        = "ContainerNetworkService"
	swiftAPIVersion = "1"
	attach          = "Attach"
	detach          = "Detach"
)

// HTTPRestService represents http listener for CNS - Container Networking Service.
type HTTPRestService struct {
	*cns.Service
	dockerClient     *dockerclient.DockerClient
	imdsClient       *imdsclient.ImdsClient
	ipamClient       *ipamclient.IpamClient
	networkContainer *networkcontainers.NetworkContainers
	routingTable     *routes.RoutingTable
	store            store.KeyValueStore
	state            *httpRestServiceState
	lock             sync.Mutex
	dncPartitionKey  string
}

// containerstatus is used to save status of an existing container
type containerstatus struct {
	ID                            string
	VMVersion                     string
	HostVersion                   string
	CreateNetworkContainerRequest cns.CreateNetworkContainerRequest
}

// httpRestServiceState contains the state we would like to persist.
type httpRestServiceState struct {
	Location                         string
	NetworkType                      string
	OrchestratorType                 string
	Initialized                      bool
	ContainerIDByOrchestratorContext map[string]string          // OrchestratorContext is key and value is NetworkContainerID.
	ContainerStatus                  map[string]containerstatus // NetworkContainerID is key.
	Networks                         map[string]*networkInfo
	CompartmentNCData                map[int][]string
	TimeStamp                        time.Time
}

type networkInfo struct {
	NetworkName string
	NicInfo     *imdsclient.InterfaceInfo
	Options     map[string]interface{}
}

// HTTPService describes the min API interface that every service should have.
type HTTPService interface {
	common.ServiceAPI
}

// NewHTTPRestService creates a new HTTP Service object.
func NewHTTPRestService(config *common.ServiceConfig) (HTTPService, error) {
	service, err := cns.NewService(config.Name, config.Version, config.Store)
	if err != nil {
		return nil, err
	}

	imdsClient := &imdsclient.ImdsClient{}
	routingTable := &routes.RoutingTable{}
	nc := &networkcontainers.NetworkContainers{}
	dc, err := dockerclient.NewDefaultDockerClient(imdsClient)

	if err != nil {
		return nil, err
	}

	ic, err := ipamclient.NewIpamClient("")
	if err != nil {
		return nil, err
	}

	serviceState := &httpRestServiceState{}
	serviceState.Networks = make(map[string]*networkInfo)
	serviceState.CompartmentNCData = make(map[int][]string)

	return &HTTPRestService{
		Service:          service,
		store:            service.Service.Store,
		dockerClient:     dc,
		imdsClient:       imdsClient,
		ipamClient:       ic,
		networkContainer: nc,
		routingTable:     routingTable,
		state:            serviceState,
	}, nil

}

// Start starts the CNS listener.
func (service *HTTPRestService) Start(config *common.ServiceConfig) error {

	err := service.Initialize(config)
	if err != nil {
		log.Errorf("[Azure CNS] Failed to initialize base service, err: %v.", err)
		return err
	}

	if err = service.restoreState(); err != nil {
		log.Errorf("[Azure CNS] Failed to restore service state, err: %v.", err)
		return err
	}

	if err = service.restoreNetworkState(); err != nil {
		log.Errorf("[Azure CNS] Failed to restore network state, err: %v.", err)
		return err
	}

	if err = service.restoreCompartmentState(); err != nil {
		log.Errorf("[Azure CNS] Failed to restore network compartment state, err: %v.", err)
		return err
	}

	// Add handlers.
	listener := service.Listener
	// default handlers
	listener.AddHandler(cns.SetEnvironmentPath, service.setEnvironment)
	listener.AddHandler(cns.CreateNetworkPath, service.createNetwork)
	listener.AddHandler(cns.DeleteNetworkPath, service.deleteNetwork)
	listener.AddHandler(cns.ReserveIPAddressPath, service.reserveIPAddress)
	listener.AddHandler(cns.ReleaseIPAddressPath, service.releaseIPAddress)
	listener.AddHandler(cns.GetHostLocalIPPath, service.getHostLocalIP)
	listener.AddHandler(cns.GetIPAddressUtilizationPath, service.getIPAddressUtilization)
	listener.AddHandler(cns.GetUnhealthyIPAddressesPath, service.getUnhealthyIPAddresses)
	listener.AddHandler(cns.CreateOrUpdateNetworkContainer, service.createOrUpdateNetworkContainer)
	listener.AddHandler(cns.DeleteNetworkContainer, service.deleteNetworkContainer)
	listener.AddHandler(cns.GetNetworkContainerStatus, service.getNetworkContainerStatus)
	listener.AddHandler(cns.GetInterfaceForContainer, service.getInterfaceForContainer)
	listener.AddHandler(cns.SetOrchestratorType, service.setOrchestratorType)
	listener.AddHandler(cns.GetNetworkContainerByOrchestratorContext, service.getNetworkContainerByOrchestratorContext)
	listener.AddHandler(cns.AttachContainerToNetwork, service.attachNetworkContainerToNetwork)
	listener.AddHandler(cns.DetachContainerFromNetwork, service.detachNetworkContainerFromNetwork)
	listener.AddHandler(cns.CreateHnsNetworkPath, service.createHnsNetwork)
	listener.AddHandler(cns.DeleteHnsNetworkPath, service.deleteHnsNetwork)
	listener.AddHandler(cns.NumberOfCPUCoresPath, service.getNumberOfCPUCores)
<<<<<<< HEAD
	listener.AddHandler(cns.CreateCompartmentWithNCs, service.createCompartmentWithNCs)
	listener.AddHandler(cns.DeleteCompartmentWithNCs, service.deleteCompartmentWithNCs)
	listener.AddHandler(cns.GetCompartmentWithNC, service.getCompartmentWithNC)

	// Fail if the compartment management feature is used but not supported
	if service.isCompartmentManagementEnabled() {
		if err = hnsclient.IsCompartmentManagementSupported(); err != nil {
			log.Errorf("[Azure CNS] Failed to validate compartment management feature due to error: %v", err)
			return err
		}
	}

	log.Printf("[Azure CNS] Listening...")

=======
	listener.AddHandler(cns.CreateHostNCApipaEndpointPath, service.createHostNCApipaEndpoint)
	listener.AddHandler(cns.DeleteHostNCApipaEndpointPath, service.deleteHostNCApipaEndpoint)

	// handlers for v0.2
	listener.AddHandler(cns.V2Prefix+cns.SetEnvironmentPath, service.setEnvironment)
	listener.AddHandler(cns.V2Prefix+cns.CreateNetworkPath, service.createNetwork)
	listener.AddHandler(cns.V2Prefix+cns.DeleteNetworkPath, service.deleteNetwork)
	listener.AddHandler(cns.V2Prefix+cns.ReserveIPAddressPath, service.reserveIPAddress)
	listener.AddHandler(cns.V2Prefix+cns.ReleaseIPAddressPath, service.releaseIPAddress)
	listener.AddHandler(cns.V2Prefix+cns.GetHostLocalIPPath, service.getHostLocalIP)
	listener.AddHandler(cns.V2Prefix+cns.GetIPAddressUtilizationPath, service.getIPAddressUtilization)
	listener.AddHandler(cns.V2Prefix+cns.GetUnhealthyIPAddressesPath, service.getUnhealthyIPAddresses)
	listener.AddHandler(cns.V2Prefix+cns.CreateOrUpdateNetworkContainer, service.createOrUpdateNetworkContainer)
	listener.AddHandler(cns.V2Prefix+cns.DeleteNetworkContainer, service.deleteNetworkContainer)
	listener.AddHandler(cns.V2Prefix+cns.GetNetworkContainerStatus, service.getNetworkContainerStatus)
	listener.AddHandler(cns.V2Prefix+cns.GetInterfaceForContainer, service.getInterfaceForContainer)
	listener.AddHandler(cns.V2Prefix+cns.SetOrchestratorType, service.setOrchestratorType)
	listener.AddHandler(cns.V2Prefix+cns.GetNetworkContainerByOrchestratorContext, service.getNetworkContainerByOrchestratorContext)
	listener.AddHandler(cns.V2Prefix+cns.AttachContainerToNetwork, service.attachNetworkContainerToNetwork)
	listener.AddHandler(cns.V2Prefix+cns.DetachContainerFromNetwork, service.detachNetworkContainerFromNetwork)
	listener.AddHandler(cns.V2Prefix+cns.CreateHnsNetworkPath, service.createHnsNetwork)
	listener.AddHandler(cns.V2Prefix+cns.DeleteHnsNetworkPath, service.deleteHnsNetwork)
	listener.AddHandler(cns.V2Prefix+cns.NumberOfCPUCoresPath, service.getNumberOfCPUCores)
	listener.AddHandler(cns.V2Prefix+cns.CreateHostNCApipaEndpointPath, service.createHostNCApipaEndpoint)
	listener.AddHandler(cns.V2Prefix+cns.DeleteHostNCApipaEndpointPath, service.deleteHostNCApipaEndpoint)

	log.Printf("[Azure CNS]  Listening.")
>>>>>>> 84fb35b5
	return nil
}

// Stop stops the CNS.
func (service *HTTPRestService) Stop() {
	service.Uninitialize()
	log.Printf("[Azure CNS]  Service stopped.")
}

// GetPartitionKey - Get dnc/service partition key
func (service *HTTPRestService) GetPartitionKey() (dncPartitionKey string) {
	service.lock.Lock()
	dncPartitionKey = service.dncPartitionKey
	service.lock.Unlock()
	return
}

// Get the network info from the service network state
func (service *HTTPRestService) getNetworkInfo(networkName string) (*networkInfo, bool) {
	service.lock.Lock()
	defer service.lock.Unlock()
	networkInfo, found := service.state.Networks[networkName]

	return networkInfo, found
}

// Set the network info in the service network state
func (service *HTTPRestService) setNetworkInfo(networkName string, networkInfo *networkInfo) {
	service.lock.Lock()
	defer service.lock.Unlock()
	service.state.Networks[networkName] = networkInfo

	return
}

// Remove the network info from the service network state
func (service *HTTPRestService) removeNetworkInfo(networkName string) {
	service.lock.Lock()
	defer service.lock.Unlock()
	delete(service.state.Networks, networkName)

	return
}

// Handles requests to set the environment type.
func (service *HTTPRestService) setEnvironment(w http.ResponseWriter, r *http.Request) {
	log.Printf("[Azure CNS] setEnvironment")

	var req cns.SetEnvironmentRequest
	err := service.Listener.Decode(w, r, &req)
	log.Request(service.Name, &req, err)

	if err != nil {
		return
	}

	switch r.Method {
	case "POST":
		log.Printf("[Azure CNS]  POST received for SetEnvironment.")
		service.state.Location = req.Location
		service.state.NetworkType = req.NetworkType
		service.state.Initialized = true
		service.saveState()
	default:
	}

	resp := &cns.Response{ReturnCode: 0}
	err = service.Listener.Encode(w, &resp)

	log.Response(service.Name, resp, resp.ReturnCode, ReturnCodeToString(resp.ReturnCode), err)
}

// Handles CreateNetwork requests.
func (service *HTTPRestService) createNetwork(w http.ResponseWriter, r *http.Request) {
	log.Printf("[Azure CNS] createNetwork")

	var err error
	returnCode := 0
	returnMessage := ""

	if service.state.Initialized {
		var req cns.CreateNetworkRequest
		err = service.Listener.Decode(w, r, &req)
		log.Request(service.Name, &req, err)

		if err != nil {
			returnMessage = fmt.Sprintf("[Azure CNS] Error. Unable to decode input request.")
			returnCode = InvalidParameter
		} else {
			switch r.Method {
			case "POST":
				dc := service.dockerClient
				rt := service.routingTable
				err = dc.NetworkExists(req.NetworkName)

				// Network does not exist.
				if err != nil {
					switch service.state.NetworkType {
					case "Underlay":
						switch service.state.Location {
						case "Azure":
							log.Printf("[Azure CNS] Creating network with name %v.", req.NetworkName)

							err = rt.GetRoutingTable()
							if err != nil {
								// We should not fail the call to create network for this.
								// This is because restoring routes is a fallback mechanism in case
								// network driver is not behaving as expected.
								// The responsibility to restore routes is with network driver.
								log.Printf("[Azure CNS] Unable to get routing table from node, %+v.", err.Error())
							}

							nicInfo, err := service.imdsClient.GetPrimaryInterfaceInfoFromHost()
							if err != nil {
								returnMessage = fmt.Sprintf("[Azure CNS] Error. GetPrimaryInterfaceInfoFromHost failed %v.", err.Error())
								returnCode = UnexpectedError
								break
							}

							err = dc.CreateNetwork(req.NetworkName, nicInfo, req.Options)
							if err != nil {
								returnMessage = fmt.Sprintf("[Azure CNS] Error. CreateNetwork failed %v.", err.Error())
								returnCode = UnexpectedError
							}

							err = rt.RestoreRoutingTable()
							if err != nil {
								log.Printf("[Azure CNS] Unable to restore routing table on node, %+v.", err.Error())
							}

							networkInfo := &networkInfo{
								NetworkName: req.NetworkName,
								NicInfo:     nicInfo,
								Options:     req.Options,
							}

							service.state.Networks[req.NetworkName] = networkInfo

						case "StandAlone":
							returnMessage = fmt.Sprintf("[Azure CNS] Error. Underlay network is not supported in StandAlone environment. %v.", err.Error())
							returnCode = UnsupportedEnvironment
						}
					case "Overlay":
						returnMessage = fmt.Sprintf("[Azure CNS] Error. Overlay support not yet available. %v.", err.Error())
						returnCode = UnsupportedEnvironment
					}
				} else {
					returnMessage = fmt.Sprintf("[Azure CNS] Received a request to create an already existing network %v", req.NetworkName)
					log.Printf(returnMessage)
				}

			default:
				returnMessage = "[Azure CNS] Error. CreateNetwork did not receive a POST."
				returnCode = InvalidParameter
			}
		}

	} else {
		returnMessage = fmt.Sprintf("[Azure CNS] Error. CNS is not yet initialized with environment.")
		returnCode = UnsupportedEnvironment
	}

	resp := &cns.Response{
		ReturnCode: returnCode,
		Message:    returnMessage,
	}

	err = service.Listener.Encode(w, &resp)

	if returnCode == 0 {
		service.saveState()
	}

	log.Response(service.Name, resp, resp.ReturnCode, ReturnCodeToString(resp.ReturnCode), err)
}

// Handles DeleteNetwork requests.
func (service *HTTPRestService) deleteNetwork(w http.ResponseWriter, r *http.Request) {
	log.Printf("[Azure CNS] deleteNetwork")

	var req cns.DeleteNetworkRequest
	returnCode := 0
	returnMessage := ""
	err := service.Listener.Decode(w, r, &req)
	log.Request(service.Name, &req, err)

	if err != nil {
		return
	}

	switch r.Method {
	case "POST":
		dc := service.dockerClient
		err := dc.NetworkExists(req.NetworkName)

		// Network does exist
		if err == nil {
			log.Printf("[Azure CNS] Deleting network with name %v.", req.NetworkName)
			err := dc.DeleteNetwork(req.NetworkName)
			if err != nil {
				returnMessage = fmt.Sprintf("[Azure CNS] Error. DeleteNetwork failed %v.", err.Error())
				returnCode = UnexpectedError
			}
		} else {
			if err == fmt.Errorf("Network not found") {
				log.Printf("[Azure CNS] Received a request to delete network that does not exist: %v.", req.NetworkName)
			} else {
				returnCode = UnexpectedError
				returnMessage = err.Error()
			}
		}

	default:
		returnMessage = "[Azure CNS] Error. DeleteNetwork did not receive a POST."
		returnCode = InvalidParameter
	}

	resp := &cns.Response{
		ReturnCode: returnCode,
		Message:    returnMessage,
	}

	err = service.Listener.Encode(w, &resp)

	if returnCode == 0 {
		service.removeNetworkInfo(req.NetworkName)
		service.saveState()
	}

	log.Response(service.Name, resp, resp.ReturnCode, ReturnCodeToString(resp.ReturnCode), err)
}

// Handles CreateHnsNetwork requests.
func (service *HTTPRestService) createHnsNetwork(w http.ResponseWriter, r *http.Request) {
	log.Printf("[Azure CNS] createHnsNetwork")

	var err error
	returnCode := 0
	returnMessage := ""

	var req cns.CreateHnsNetworkRequest
	err = service.Listener.Decode(w, r, &req)
	log.Request(service.Name, &req, err)

	if err != nil {
		returnMessage = fmt.Sprintf("[Azure CNS] Error. Unable to decode input request.")
		returnCode = InvalidParameter
	} else {
		switch r.Method {
		case "POST":
			if err := hnsclient.CreateHnsNetwork(req); err == nil {
				// Save the newly created HnsNetwork name. CNS deleteHnsNetwork API
				// will only allow deleting these networks.
				networkInfo := &networkInfo{
					NetworkName: req.NetworkName,
				}
				service.setNetworkInfo(req.NetworkName, networkInfo)
				returnMessage = fmt.Sprintf("[Azure CNS] Successfully created HNS network: %s", req.NetworkName)
			} else {
				returnMessage = fmt.Sprintf("[Azure CNS] CreateHnsNetwork failed with error %v", err.Error())
				returnCode = UnexpectedError
			}
		default:
			returnMessage = "[Azure CNS] Error. CreateHnsNetwork did not receive a POST."
			returnCode = InvalidParameter
		}
	}

	resp := &cns.Response{
		ReturnCode: returnCode,
		Message:    returnMessage,
	}

	err = service.Listener.Encode(w, &resp)

	if returnCode == 0 {
		service.saveState()
	}

	log.Response(service.Name, resp, resp.ReturnCode, ReturnCodeToString(resp.ReturnCode), err)
}

// Handles deleteHnsNetwork requests.
func (service *HTTPRestService) deleteHnsNetwork(w http.ResponseWriter, r *http.Request) {
	log.Printf("[Azure CNS] deleteHnsNetwork")

	var err error
	var req cns.DeleteHnsNetworkRequest
	returnCode := 0
	returnMessage := ""

	err = service.Listener.Decode(w, r, &req)
	log.Request(service.Name, &req, err)

	if err != nil {
		returnMessage = fmt.Sprintf("[Azure CNS] Error. Unable to decode input request.")
		returnCode = InvalidParameter
	} else {
		switch r.Method {
		case "POST":
			networkInfo, found := service.getNetworkInfo(req.NetworkName)
			if found && networkInfo.NetworkName == req.NetworkName {
				if err = hnsclient.DeleteHnsNetwork(req.NetworkName); err == nil {
					returnMessage = fmt.Sprintf("[Azure CNS] Successfully deleted HNS network: %s", req.NetworkName)
				} else {
					returnMessage = fmt.Sprintf("[Azure CNS] DeleteHnsNetwork failed with error %v", err.Error())
					returnCode = UnexpectedError
				}
			} else {
				returnMessage = fmt.Sprintf("[Azure CNS] Network %s not found", req.NetworkName)
				returnCode = InvalidParameter
			}
		default:
			returnMessage = "[Azure CNS] Error. DeleteHnsNetwork did not receive a POST."
			returnCode = InvalidParameter
		}
	}

	resp := &cns.Response{
		ReturnCode: returnCode,
		Message:    returnMessage,
	}

	err = service.Listener.Encode(w, &resp)

	if returnCode == 0 {
		service.removeNetworkInfo(req.NetworkName)
		service.saveState()
	}

	log.Response(service.Name, resp, resp.ReturnCode, ReturnCodeToString(resp.ReturnCode), err)
}

// Handles ip reservation requests.
func (service *HTTPRestService) reserveIPAddress(w http.ResponseWriter, r *http.Request) {
	log.Printf("[Azure CNS] reserveIPAddress")

	var req cns.ReserveIPAddressRequest
	returnMessage := ""
	returnCode := 0
	addr := ""
	address := ""
	err := service.Listener.Decode(w, r, &req)

	log.Request(service.Name, &req, err)

	if err != nil {
		return
	}

	if req.ReservationID == "" {
		returnCode = ReservationNotFound
		returnMessage = fmt.Sprintf("[Azure CNS] Error. ReservationId is empty")
	}

	switch r.Method {
	case "POST":
		ic := service.ipamClient

		ifInfo, err := service.imdsClient.GetPrimaryInterfaceInfoFromMemory()
		if err != nil {
			returnMessage = fmt.Sprintf("[Azure CNS] Error. GetPrimaryIfaceInfo failed %v", err.Error())
			returnCode = UnexpectedError
			break
		}

		asID, err := ic.GetAddressSpace()
		if err != nil {
			returnMessage = fmt.Sprintf("[Azure CNS] Error. GetAddressSpace failed %v", err.Error())
			returnCode = UnexpectedError
			break
		}

		poolID, err := ic.GetPoolID(asID, ifInfo.Subnet)
		if err != nil {
			returnMessage = fmt.Sprintf("[Azure CNS] Error. GetPoolID failed %v", err.Error())
			returnCode = UnexpectedError
			break
		}

		addr, err = ic.ReserveIPAddress(poolID, req.ReservationID)
		if err != nil {
			returnMessage = fmt.Sprintf("[Azure CNS] ReserveIpAddress failed with %+v", err.Error())
			returnCode = AddressUnavailable
			break
		}

		addressIP, _, err := net.ParseCIDR(addr)
		if err != nil {
			returnMessage = fmt.Sprintf("[Azure CNS] ParseCIDR failed with %+v", err.Error())
			returnCode = UnexpectedError
			break
		}
		address = addressIP.String()

	default:
		returnMessage = "[Azure CNS] Error. ReserveIP did not receive a POST."
		returnCode = InvalidParameter

	}

	resp := cns.Response{
		ReturnCode: returnCode,
		Message:    returnMessage,
	}

	reserveResp := &cns.ReserveIPAddressResponse{Response: resp, IPAddress: address}
	err = service.Listener.Encode(w, &reserveResp)
	log.Response(service.Name, reserveResp, resp.ReturnCode, ReturnCodeToString(resp.ReturnCode), err)
}

// Handles release ip reservation requests.
func (service *HTTPRestService) releaseIPAddress(w http.ResponseWriter, r *http.Request) {
	log.Printf("[Azure CNS] releaseIPAddress")

	var req cns.ReleaseIPAddressRequest
	returnMessage := ""
	returnCode := 0

	err := service.Listener.Decode(w, r, &req)
	log.Request(service.Name, &req, err)

	if err != nil {
		return
	}

	if req.ReservationID == "" {
		returnCode = ReservationNotFound
		returnMessage = fmt.Sprintf("[Azure CNS] Error. ReservationId is empty")
	}

	switch r.Method {
	case "POST":
		ic := service.ipamClient

		ifInfo, err := service.imdsClient.GetPrimaryInterfaceInfoFromMemory()
		if err != nil {
			returnMessage = fmt.Sprintf("[Azure CNS] Error. GetPrimaryIfaceInfo failed %v", err.Error())
			returnCode = UnexpectedError
			break
		}

		asID, err := ic.GetAddressSpace()
		if err != nil {
			returnMessage = fmt.Sprintf("[Azure CNS] Error. GetAddressSpace failed %v", err.Error())
			returnCode = UnexpectedError
			break
		}

		poolID, err := ic.GetPoolID(asID, ifInfo.Subnet)
		if err != nil {
			returnMessage = fmt.Sprintf("[Azure CNS] Error. GetPoolID failed %v", err.Error())
			returnCode = UnexpectedError
			break
		}

		err = ic.ReleaseIPAddress(poolID, req.ReservationID)
		if err != nil {
			returnMessage = fmt.Sprintf("[Azure CNS] ReleaseIpAddress failed with %+v", err.Error())
			returnCode = ReservationNotFound
		}

	default:
		returnMessage = "[Azure CNS] Error. ReleaseIP did not receive a POST."
		returnCode = InvalidParameter
	}

	resp := cns.Response{
		ReturnCode: returnCode,
		Message:    returnMessage,
	}

	err = service.Listener.Encode(w, &resp)
	log.Response(service.Name, resp, resp.ReturnCode, ReturnCodeToString(resp.ReturnCode), err)
}

// Retrieves the host local ip address. Containers can talk to host using this IP address.
func (service *HTTPRestService) getHostLocalIP(w http.ResponseWriter, r *http.Request) {
	log.Printf("[Azure CNS] getHostLocalIP")
	log.Request(service.Name, "getHostLocalIP", nil)

	var found bool
	var errmsg string
	hostLocalIP := "0.0.0.0"

	if service.state.Initialized {
		switch r.Method {
		case "GET":
			switch service.state.NetworkType {
			case "Underlay":
				if service.imdsClient != nil {
					piface, err := service.imdsClient.GetPrimaryInterfaceInfoFromMemory()
					if err == nil {
						hostLocalIP = piface.PrimaryIP
						found = true
					} else {
						log.Printf("[Azure-CNS] Received error from GetPrimaryInterfaceInfoFromMemory. err: %v", err.Error())
					}
				}

			case "Overlay":
				errmsg = "[Azure-CNS] Overlay is not yet supported."
			}

		default:
			errmsg = "[Azure-CNS] GetHostLocalIP API expects a GET."
		}
	}

	returnCode := 0
	if !found {
		returnCode = NotFound
		if errmsg == "" {
			errmsg = "[Azure-CNS] Unable to get host local ip. Check if environment is initialized.."
		}
	}

	resp := cns.Response{ReturnCode: returnCode, Message: errmsg}
	hostLocalIPResponse := &cns.HostLocalIPAddressResponse{
		Response:  resp,
		IPAddress: hostLocalIP,
	}

	err := service.Listener.Encode(w, &hostLocalIPResponse)

	log.Response(service.Name, hostLocalIPResponse, resp.ReturnCode, ReturnCodeToString(resp.ReturnCode), err)
}

// Handles ip address utilization requests.
func (service *HTTPRestService) getIPAddressUtilization(w http.ResponseWriter, r *http.Request) {
	log.Printf("[Azure CNS] getIPAddressUtilization")
	log.Request(service.Name, "getIPAddressUtilization", nil)

	returnMessage := ""
	returnCode := 0
	capacity := 0
	available := 0
	var unhealthyAddrs []string

	switch r.Method {
	case "GET":
		ic := service.ipamClient

		ifInfo, err := service.imdsClient.GetPrimaryInterfaceInfoFromMemory()
		if err != nil {
			returnMessage = fmt.Sprintf("[Azure CNS] Error. GetPrimaryIfaceInfo failed %v", err.Error())
			returnCode = UnexpectedError
			break
		}

		asID, err := ic.GetAddressSpace()
		if err != nil {
			returnMessage = fmt.Sprintf("[Azure CNS] Error. GetAddressSpace failed %v", err.Error())
			returnCode = UnexpectedError
			break
		}

		poolID, err := ic.GetPoolID(asID, ifInfo.Subnet)
		if err != nil {
			returnMessage = fmt.Sprintf("[Azure CNS] Error. GetPoolID failed %v", err.Error())
			returnCode = UnexpectedError
			break
		}

		capacity, available, unhealthyAddrs, err = ic.GetIPAddressUtilization(poolID)
		if err != nil {
			returnMessage = fmt.Sprintf("[Azure CNS] Error. GetIPUtilization failed %v", err.Error())
			returnCode = UnexpectedError
			break
		}
		log.Printf("[Azure CNS] Capacity %v Available %v UnhealthyAddrs %v", capacity, available, unhealthyAddrs)

	default:
		returnMessage = "[Azure CNS] Error. GetIPUtilization did not receive a GET."
		returnCode = InvalidParameter
	}

	resp := cns.Response{
		ReturnCode: returnCode,
		Message:    returnMessage,
	}

	utilResponse := &cns.IPAddressesUtilizationResponse{
		Response:  resp,
		Available: available,
		Reserved:  capacity - available,
		Unhealthy: len(unhealthyAddrs),
	}

	err := service.Listener.Encode(w, &utilResponse)
	log.Response(service.Name, utilResponse, resp.ReturnCode, ReturnCodeToString(resp.ReturnCode), err)
}

// Handles retrieval of ip addresses that are available to be reserved from ipam driver.
func (service *HTTPRestService) getAvailableIPAddresses(w http.ResponseWriter, r *http.Request) {
	log.Printf("[Azure CNS] getAvailableIPAddresses")
	log.Request(service.Name, "getAvailableIPAddresses", nil)

	switch r.Method {
	case "GET":
	default:
	}

	resp := cns.Response{ReturnCode: 0}
	ipResp := &cns.GetIPAddressesResponse{Response: resp}
	err := service.Listener.Encode(w, &ipResp)

	log.Response(service.Name, ipResp, resp.ReturnCode, ReturnCodeToString(resp.ReturnCode), err)
}

// Handles retrieval of reserved ip addresses from ipam driver.
func (service *HTTPRestService) getReservedIPAddresses(w http.ResponseWriter, r *http.Request) {
	log.Printf("[Azure CNS] getReservedIPAddresses")
	log.Request(service.Name, "getReservedIPAddresses", nil)

	switch r.Method {
	case "GET":
	default:
	}

	resp := cns.Response{ReturnCode: 0}
	ipResp := &cns.GetIPAddressesResponse{Response: resp}
	err := service.Listener.Encode(w, &ipResp)

	log.Response(service.Name, ipResp, resp.ReturnCode, ReturnCodeToString(resp.ReturnCode), err)
}

// Handles retrieval of ghost ip addresses from ipam driver.
func (service *HTTPRestService) getUnhealthyIPAddresses(w http.ResponseWriter, r *http.Request) {
	log.Printf("[Azure CNS] getUnhealthyIPAddresses")
	log.Request(service.Name, "getUnhealthyIPAddresses", nil)

	returnMessage := ""
	returnCode := 0
	capacity := 0
	available := 0
	var unhealthyAddrs []string

	switch r.Method {
	case "GET":
		ic := service.ipamClient

		ifInfo, err := service.imdsClient.GetPrimaryInterfaceInfoFromMemory()
		if err != nil {
			returnMessage = fmt.Sprintf("[Azure CNS] Error. GetPrimaryIfaceInfo failed %v", err.Error())
			returnCode = UnexpectedError
			break
		}

		asID, err := ic.GetAddressSpace()
		if err != nil {
			returnMessage = fmt.Sprintf("[Azure CNS] Error. GetAddressSpace failed %v", err.Error())
			returnCode = UnexpectedError
			break
		}

		poolID, err := ic.GetPoolID(asID, ifInfo.Subnet)
		if err != nil {
			returnMessage = fmt.Sprintf("[Azure CNS] Error. GetPoolID failed %v", err.Error())
			returnCode = UnexpectedError
			break
		}

		capacity, available, unhealthyAddrs, err = ic.GetIPAddressUtilization(poolID)
		if err != nil {
			returnMessage = fmt.Sprintf("[Azure CNS] Error. GetIPUtilization failed %v", err.Error())
			returnCode = UnexpectedError
			break
		}
		log.Printf("[Azure CNS] Capacity %v Available %v UnhealthyAddrs %v", capacity, available, unhealthyAddrs)

	default:
		returnMessage = "[Azure CNS] Error. GetUnhealthyIP did not receive a POST."
		returnCode = InvalidParameter
	}

	resp := cns.Response{
		ReturnCode: returnCode,
		Message:    returnMessage,
	}

	ipResp := &cns.GetIPAddressesResponse{
		Response:    resp,
		IPAddresses: unhealthyAddrs,
	}

	err := service.Listener.Encode(w, &ipResp)
	log.Response(service.Name, ipResp, resp.ReturnCode, ReturnCodeToString(resp.ReturnCode), err)
}

// getAllIPAddresses retrieves all ip addresses from ipam driver.
func (service *HTTPRestService) getAllIPAddresses(w http.ResponseWriter, r *http.Request) {
	log.Printf("[Azure CNS] getAllIPAddresses")
	log.Request(service.Name, "getAllIPAddresses", nil)

	switch r.Method {
	case "GET":
	default:
	}

	resp := cns.Response{ReturnCode: 0}
	ipResp := &cns.GetIPAddressesResponse{Response: resp}
	err := service.Listener.Encode(w, &ipResp)

	log.Response(service.Name, ipResp, resp.ReturnCode, ReturnCodeToString(resp.ReturnCode), err)
}

// Handles health report requests.
func (service *HTTPRestService) getHealthReport(w http.ResponseWriter, r *http.Request) {
	log.Printf("[Azure CNS] getHealthReport")
	log.Request(service.Name, "getHealthReport", nil)

	switch r.Method {
	case "GET":
	default:
	}

	resp := &cns.Response{ReturnCode: 0}
	err := service.Listener.Encode(w, &resp)

	log.Response(service.Name, resp, resp.ReturnCode, ReturnCodeToString(resp.ReturnCode), err)
}

// saveState writes CNS state to persistent store.
func (service *HTTPRestService) saveState() error {
	log.Printf("[Azure CNS] saveState")

	// Skip if a store is not provided.
	if service.store == nil {
		log.Printf("[Azure CNS] store not initialized.")
		return nil
	}

	// Update time stamp.
	service.state.TimeStamp = time.Now()
	err := service.store.Write(storeKey, &service.state)
	if err == nil {
		log.Printf("[Azure CNS] Successfully saved the state")
	} else {
		log.Errorf("[Azure CNS] Failed to save the state. err: %v", err)
	}

	return err
}

// restoreState restores CNS state from persistent store.
func (service *HTTPRestService) restoreState() error {
	log.Printf("[Azure CNS] restoreState")

	// Skip if a store is not provided.
	if service.store == nil {
		log.Printf("[Azure CNS] store not initialized.")
		return nil
	}

	// Read any persisted state.
	err := service.store.Read(storeKey, &service.state)
	if err != nil {
		if err == store.ErrKeyNotFound {
			// Nothing to restore.
			log.Printf("[Azure CNS] No state to restore")
			return nil
		}

		log.Errorf("[Azure CNS] Failed to restore the state. err: %v", err)
		return err
	}

	log.Printf("[Azure CNS] Successfully restored the state: %+v", service.state)
	return nil
}

func (service *HTTPRestService) setOrchestratorType(w http.ResponseWriter, r *http.Request) {
	log.Printf("[Azure CNS] setOrchestratorType")

	var req cns.SetOrchestratorTypeRequest
	returnMessage := ""
	returnCode := 0

	err := service.Listener.Decode(w, r, &req)
	if err != nil {
		return
	}

	service.lock.Lock()

	service.dncPartitionKey = req.DncPartitionKey

	switch req.OrchestratorType {
	case cns.ServiceFabric:
		fallthrough
	case cns.Kubernetes:
		fallthrough
	case cns.WebApps:
		fallthrough
	case cns.Batch:
		fallthrough
	case cns.DBforPostgreSQL:
		fallthrough
	case cns.AzureFirstParty:
		service.state.OrchestratorType = req.OrchestratorType
		service.saveState()
	default:
		returnMessage = fmt.Sprintf("Invalid Orchestrator type %v", req.OrchestratorType)
		returnCode = UnsupportedOrchestratorType
	}

	service.lock.Unlock()

	resp := cns.Response{
		ReturnCode: returnCode,
		Message:    returnMessage,
	}

	err = service.Listener.Encode(w, &resp)
	log.Response(service.Name, resp, resp.ReturnCode, ReturnCodeToString(resp.ReturnCode), err)
}

func (service *HTTPRestService) saveNetworkContainerGoalState(req cns.CreateNetworkContainerRequest) (int, string) {
	// we don't want to overwrite what other calls may have written
	service.lock.Lock()
	defer service.lock.Unlock()

	existing, ok := service.state.ContainerStatus[req.NetworkContainerid]
	var hostVersion string
	if ok {
		hostVersion = existing.HostVersion
	}

	if service.state.ContainerStatus == nil {
		service.state.ContainerStatus = make(map[string]containerstatus)
	}

	service.state.ContainerStatus[req.NetworkContainerid] =
		containerstatus{
			ID:                            req.NetworkContainerid,
			VMVersion:                     req.Version,
			CreateNetworkContainerRequest: req,
			HostVersion:                   hostVersion}

	switch req.NetworkContainerType {
	case cns.AzureContainerInstance:
		fallthrough
	case cns.Docker:
		fallthrough
	case cns.Basic:
		fallthrough
	case cns.JobObject:
		fallthrough
	case cns.COW:
		fallthrough
	case cns.WebApps:
		switch service.state.OrchestratorType {
		case cns.Kubernetes:
			fallthrough
		case cns.ServiceFabric:
			fallthrough
		case cns.Batch:
			fallthrough
		case cns.DBforPostgreSQL:
			fallthrough
		case cns.AzureFirstParty:
			fallthrough
		case cns.WebApps:
			var podInfo cns.KubernetesPodInfo
			err := json.Unmarshal(req.OrchestratorContext, &podInfo)
			if err != nil {
				errBuf := fmt.Sprintf("Unmarshalling %s failed with error %v", req.NetworkContainerType, err)
				return UnexpectedError, errBuf
			}

			log.Printf("Pod info %v", podInfo)

			if service.state.ContainerIDByOrchestratorContext == nil {
				service.state.ContainerIDByOrchestratorContext = make(map[string]string)
			}

			service.state.ContainerIDByOrchestratorContext[podInfo.PodName+podInfo.PodNamespace] = req.NetworkContainerid
			break

		default:
			errMsg := fmt.Sprintf("Unsupported orchestrator type: %s", service.state.OrchestratorType)
			log.Errorf(errMsg)
			return UnsupportedOrchestratorType, errMsg
		}
	default:
		errMsg := fmt.Sprintf("Unsupported network container type %s", req.NetworkContainerType)
		log.Errorf(errMsg)
		return UnsupportedNetworkContainerType, errMsg
	}

	service.saveState()
	return 0, ""
}

func (service *HTTPRestService) createOrUpdateNetworkContainer(w http.ResponseWriter, r *http.Request) {
	log.Printf("[Azure CNS] createOrUpdateNetworkContainer")

	var req cns.CreateNetworkContainerRequest
	returnMessage := ""
	returnCode := 0

	err := service.Listener.Decode(w, r, &req)
	log.Request(service.Name, &req, err)
	if err != nil {
		return
	}

	if req.NetworkContainerid == "" {
		returnCode = NetworkContainerNotSpecified
		returnMessage = fmt.Sprintf("[Azure CNS] Error. NetworkContainerid is empty")
	}

	switch r.Method {
	case "POST":
		if req.NetworkContainerType == cns.WebApps {
			// try to get the saved nc state if it exists
			existing, ok := service.getNetworkContainerDetails(req.NetworkContainerid)

			// create/update nc only if it doesn't exist or it exists and the requested version is different from the saved version
			if !ok || (ok && existing.VMVersion != req.Version) {
				nc := service.networkContainer
				if err = nc.Create(req); err != nil {
					returnMessage = fmt.Sprintf("[Azure CNS] Error. CreateOrUpdateNetworkContainer failed %v", err.Error())
					returnCode = UnexpectedError
					break
				}
			}
		} else if req.NetworkContainerType == cns.AzureContainerInstance {
			// try to get the saved nc state if it exists
			existing, ok := service.getNetworkContainerDetails(req.NetworkContainerid)

			// create/update nc only if it doesn't exist or it exists and the requested version is different from the saved version
			if ok && existing.VMVersion != req.Version {
				nc := service.networkContainer
				netPluginConfig := service.getNetPluginDetails()
				if err = nc.Update(req, netPluginConfig); err != nil {
					returnMessage = fmt.Sprintf("[Azure CNS] Error. CreateOrUpdateNetworkContainer failed %v", err.Error())
					returnCode = UnexpectedError
					break
				}
			}
		}

		returnCode, returnMessage = service.saveNetworkContainerGoalState(req)

	default:
		returnMessage = "[Azure CNS] Error. CreateOrUpdateNetworkContainer did not receive a POST."
		returnCode = InvalidParameter
	}

	resp := cns.Response{
		ReturnCode: returnCode,
		Message:    returnMessage,
	}

	reserveResp := &cns.CreateNetworkContainerResponse{Response: resp}
	err = service.Listener.Encode(w, &reserveResp)
	log.Response(service.Name, reserveResp, resp.ReturnCode, ReturnCodeToString(resp.ReturnCode), err)
}

func (service *HTTPRestService) getNetworkContainerByID(w http.ResponseWriter, r *http.Request) {
	log.Printf("[Azure CNS] getNetworkContainerByID")

	var req cns.GetNetworkContainerRequest
	returnMessage := ""
	returnCode := 0

	err := service.Listener.Decode(w, r, &req)
	log.Request(service.Name, &req, err)
	if err != nil {
		return
	}

	resp := cns.Response{
		ReturnCode: returnCode,
		Message:    returnMessage,
	}

	reserveResp := &cns.GetNetworkContainerResponse{Response: resp}
	err = service.Listener.Encode(w, &reserveResp)
	log.Response(service.Name, reserveResp, resp.ReturnCode, ReturnCodeToString(resp.ReturnCode), err)
}

func (service *HTTPRestService) getNetworkContainerResponse(req cns.GetNetworkContainerRequest) cns.GetNetworkContainerResponse {
	var containerID string
	var getNetworkContainerResponse cns.GetNetworkContainerResponse

	service.lock.Lock()
	defer service.lock.Unlock()

	switch service.state.OrchestratorType {
	case cns.Kubernetes:
		fallthrough
	case cns.ServiceFabric:
		fallthrough
	case cns.Batch:
		fallthrough
	case cns.DBforPostgreSQL:
		fallthrough
	case cns.AzureFirstParty:
		var podInfo cns.KubernetesPodInfo
		err := json.Unmarshal(req.OrchestratorContext, &podInfo)
		if err != nil {
			getNetworkContainerResponse.Response.ReturnCode = UnexpectedError
			getNetworkContainerResponse.Response.Message = fmt.Sprintf("Unmarshalling orchestrator context failed with error %v", err)
			return getNetworkContainerResponse
		}

		log.Printf("pod info %+v", podInfo)
		containerID = service.state.ContainerIDByOrchestratorContext[podInfo.PodName+podInfo.PodNamespace]
		log.Printf("containerid %v", containerID)
		break

	default:
		getNetworkContainerResponse.Response.ReturnCode = UnsupportedOrchestratorType
		getNetworkContainerResponse.Response.Message = fmt.Sprintf("Invalid orchestrator type %v", service.state.OrchestratorType)
		return getNetworkContainerResponse
	}

	containerStatus := service.state.ContainerStatus
	containerDetails, ok := containerStatus[containerID]
	if !ok {
		getNetworkContainerResponse.Response.ReturnCode = UnknownContainerID
		getNetworkContainerResponse.Response.Message = "NetworkContainer doesn't exist."
		return getNetworkContainerResponse
	}

	savedReq := containerDetails.CreateNetworkContainerRequest
	getNetworkContainerResponse = cns.GetNetworkContainerResponse{
		NetworkContainerID:         savedReq.NetworkContainerid,
		IPConfiguration:            savedReq.IPConfiguration,
		Routes:                     savedReq.Routes,
		CnetAddressSpace:           savedReq.CnetAddressSpace,
		MultiTenancyInfo:           savedReq.MultiTenancyInfo,
		PrimaryInterfaceIdentifier: savedReq.PrimaryInterfaceIdentifier,
		LocalIPConfiguration:       savedReq.LocalIPConfiguration,
		AllowHostToNCCommunication: savedReq.AllowHostToNCCommunication,
		AllowNCToHostCommunication: savedReq.AllowNCToHostCommunication,
	}

	return getNetworkContainerResponse
}

func (service *HTTPRestService) getNetworkContainerByOrchestratorContext(w http.ResponseWriter, r *http.Request) {
	log.Printf("[Azure CNS] getNetworkContainerByOrchestratorContext")

	var req cns.GetNetworkContainerRequest

	err := service.Listener.Decode(w, r, &req)
	log.Request(service.Name, &req, err)
	if err != nil {
		return
	}

	// getNetworkContainerByOrchestratorContext gets called for multitenancy and
	// setting the SDNRemoteArpMacAddress regKey is essential for the multitenancy
	// to work correctly in case of windows platform. Return if there is an error
	if err = platform.SetSdnRemoteArpMacAddress(); err != nil {
		log.Printf("[Azure CNS] SetSdnRemoteArpMacAddress failed with error: %s", err.Error())
		return
	}

	getNetworkContainerResponse := service.getNetworkContainerResponse(req)
	returnCode := getNetworkContainerResponse.Response.ReturnCode
	err = service.Listener.Encode(w, &getNetworkContainerResponse)
	log.Response(service.Name, getNetworkContainerResponse, returnCode, ReturnCodeToString(returnCode), err)
}

func (service *HTTPRestService) deleteNetworkContainer(w http.ResponseWriter, r *http.Request) {
	log.Printf("[Azure CNS] deleteNetworkContainer")

	var req cns.DeleteNetworkContainerRequest
	returnMessage := ""
	returnCode := 0

	err := service.Listener.Decode(w, r, &req)
	log.Request(service.Name, &req, err)
	if err != nil {
		return
	}

	if req.NetworkContainerid == "" {
		returnCode = NetworkContainerNotSpecified
		returnMessage = fmt.Sprintf("[Azure CNS] Error. NetworkContainerid is empty")
	}

	switch r.Method {
	case "POST":
		var containerStatus containerstatus
		var ok bool

		containerStatus, ok = service.getNetworkContainerDetails(req.NetworkContainerid)

		if !ok {
			log.Printf("Not able to retrieve network container details for this container id %v", req.NetworkContainerid)
			break
		}

		if containerStatus.CreateNetworkContainerRequest.NetworkContainerType == cns.WebApps {
			nc := service.networkContainer
			if err := nc.Delete(req.NetworkContainerid); err != nil {
				returnMessage = fmt.Sprintf("[Azure CNS] Error. DeleteNetworkContainer failed %v", err.Error())
				returnCode = UnexpectedError
				break
			}
		}

		service.lock.Lock()
		defer service.lock.Unlock()

		if service.state.ContainerStatus != nil {
			delete(service.state.ContainerStatus, req.NetworkContainerid)
		}

		if service.state.ContainerIDByOrchestratorContext != nil {
			for orchestratorContext, networkContainerID := range service.state.ContainerIDByOrchestratorContext {
				if networkContainerID == req.NetworkContainerid {
					delete(service.state.ContainerIDByOrchestratorContext, orchestratorContext)
					break
				}
			}
		}

		service.saveState()
		break
	default:
		returnMessage = "[Azure CNS] Error. DeleteNetworkContainer did not receive a POST."
		returnCode = InvalidParameter
	}

	resp := cns.Response{
		ReturnCode: returnCode,
		Message:    returnMessage,
	}

	reserveResp := &cns.DeleteNetworkContainerResponse{Response: resp}
	err = service.Listener.Encode(w, &reserveResp)
	log.Response(service.Name, reserveResp, resp.ReturnCode, ReturnCodeToString(resp.ReturnCode), err)
}

func (service *HTTPRestService) getNetworkContainerStatus(w http.ResponseWriter, r *http.Request) {
	log.Printf("[Azure CNS] getNetworkContainerStatus")

	var req cns.GetNetworkContainerStatusRequest
	returnMessage := ""
	returnCode := 0

	err := service.Listener.Decode(w, r, &req)
	log.Request(service.Name, &req, err)
	if err != nil {
		return
	}

	service.lock.Lock()
	defer service.lock.Unlock()
	var ok bool
	var containerDetails containerstatus

	containerInfo := service.state.ContainerStatus
	if containerInfo != nil {
		containerDetails, ok = containerInfo[req.NetworkContainerid]
	} else {
		ok = false
	}

	var hostVersion string
	var vmVersion string

	if ok {
		savedReq := containerDetails.CreateNetworkContainerRequest
		containerVersion, err := service.imdsClient.GetNetworkContainerInfoFromHost(
			req.NetworkContainerid,
			savedReq.PrimaryInterfaceIdentifier,
			savedReq.AuthorizationToken, swiftAPIVersion)

		if err != nil {
			returnCode = CallToHostFailed
			returnMessage = err.Error()
		} else {
			hostVersion = containerVersion.ProgrammedVersion
		}
	} else {
		returnMessage = "[Azure CNS] Never received call to create this container."
		returnCode = UnknownContainerID
	}

	resp := cns.Response{
		ReturnCode: returnCode,
		Message:    returnMessage,
	}

	networkContainerStatusReponse := cns.GetNetworkContainerStatusResponse{
		Response:           resp,
		NetworkContainerid: req.NetworkContainerid,
		AzureHostVersion:   hostVersion,
		Version:            vmVersion,
	}

	err = service.Listener.Encode(w, &networkContainerStatusReponse)
	log.Response(service.Name, networkContainerStatusReponse, resp.ReturnCode, ReturnCodeToString(resp.ReturnCode), err)
}

func (service *HTTPRestService) getInterfaceForContainer(w http.ResponseWriter, r *http.Request) {
	log.Printf("[Azure CNS] getInterfaceForContainer")

	var req cns.GetInterfaceForContainerRequest
	returnMessage := ""
	returnCode := 0

	err := service.Listener.Decode(w, r, &req)
	log.Request(service.Name, &req, err)
	if err != nil {
		return
	}

	containerInfo := service.state.ContainerStatus
	containerDetails, ok := containerInfo[req.NetworkContainerID]
	var interfaceName string
	var ipaddress string
	var cnetSpace []cns.IPSubnet
	var dnsServers []string
	var version string

	if ok {
		savedReq := containerDetails.CreateNetworkContainerRequest
		interfaceName = savedReq.NetworkContainerid
		cnetSpace = savedReq.CnetAddressSpace
		ipaddress = savedReq.IPConfiguration.IPSubnet.IPAddress // it has to exist
		dnsServers = savedReq.IPConfiguration.DNSServers
		version = savedReq.Version
	} else {
		returnMessage = "[Azure CNS] Never received call to create this container."
		returnCode = UnknownContainerID
		interfaceName = ""
		ipaddress = ""
		version = ""
	}

	resp := cns.Response{
		ReturnCode: returnCode,
		Message:    returnMessage,
	}

	getInterfaceForContainerResponse := cns.GetInterfaceForContainerResponse{
		Response:                resp,
		NetworkInterface:        cns.NetworkInterface{Name: interfaceName, IPAddress: ipaddress},
		CnetAddressSpace:        cnetSpace,
		DNSServers:              dnsServers,
		NetworkContainerVersion: version,
	}

	err = service.Listener.Encode(w, &getInterfaceForContainerResponse)

	log.Response(service.Name, getInterfaceForContainerResponse, resp.ReturnCode, ReturnCodeToString(resp.ReturnCode), err)
}

// restoreNetworkState restores Network state that existed before reboot.
func (service *HTTPRestService) restoreNetworkState() error {
	log.Printf("[Azure CNS] restoreNetworkState")

	if service.store == nil {
		log.Printf("[Azure CNS] Store is not initialized, nothing to restore for network state.")
		return nil
	}

	rebooted := false
	modTime, err := service.store.GetModificationTime()

	if err == nil {
		log.Printf("[Azure CNS] Store timestamp is %v.", modTime)

		rebootTime, err := platform.GetLastRebootTime()
		if err == nil && rebootTime.After(modTime) {
			log.Printf("[Azure CNS] reboot time %v mod time %v", rebootTime, modTime)
			rebooted = true
		}
	}

	if rebooted {
		for _, nwInfo := range service.state.Networks {
			enableSnat := true

			log.Printf("[Azure CNS] Restore nwinfo %v", nwInfo)

			if nwInfo.Options != nil {
				if _, ok := nwInfo.Options[dockerclient.OptDisableSnat]; ok {
					enableSnat = false
				}
			}

			if enableSnat {
				err := platform.SetOutboundSNAT(nwInfo.NicInfo.Subnet)
				if err != nil {
					log.Printf("[Azure CNS] Error setting up SNAT outbound rule %v", err)
					return err
				}
			}
		}
	}

	return nil
}

func (service *HTTPRestService) attachNetworkContainerToNetwork(w http.ResponseWriter, r *http.Request) {
	log.Printf("[Azure CNS] attachNetworkContainerToNetwork")

	var req cns.ConfigureContainerNetworkingRequest
	err := service.Listener.Decode(w, r, &req)
	log.Request(service.Name, &req, err)
	if err != nil {
		return
	}

	resp := service.attachOrDetachHelper(req, attach, r.Method)
	attachResp := &cns.AttachContainerToNetworkResponse{Response: resp}
	err = service.Listener.Encode(w, &attachResp)
	log.Response(service.Name, attachResp, resp.ReturnCode, ReturnCodeToString(resp.ReturnCode), err)
}

func (service *HTTPRestService) detachNetworkContainerFromNetwork(w http.ResponseWriter, r *http.Request) {
	log.Printf("[Azure CNS] detachNetworkContainerFromNetwork")

	var req cns.ConfigureContainerNetworkingRequest
	err := service.Listener.Decode(w, r, &req)
	log.Request(service.Name, &req, err)
	if err != nil {
		return
	}

	resp := service.attachOrDetachHelper(req, detach, r.Method)
	detachResp := &cns.DetachContainerFromNetworkResponse{Response: resp}
	err = service.Listener.Encode(w, &detachResp)
	log.Response(service.Name, detachResp, resp.ReturnCode, ReturnCodeToString(resp.ReturnCode), err)
}

func (service *HTTPRestService) attachOrDetachHelper(req cns.ConfigureContainerNetworkingRequest, operation, method string) cns.Response {
	if method != "POST" {
		return cns.Response{
			ReturnCode: InvalidParameter,
			Message:    "[Azure CNS] Error. " + operation + "ContainerToNetwork did not receive a POST."}
	}
	if req.Containerid == "" {
		return cns.Response{
			ReturnCode: DockerContainerNotSpecified,
			Message:    "[Azure CNS] Error. Containerid is empty"}
	}
	if req.NetworkContainerid == "" {
		return cns.Response{
			ReturnCode: NetworkContainerNotSpecified,
			Message:    "[Azure CNS] Error. NetworkContainerid is empty"}
	}

	existing, ok := service.getNetworkContainerDetails(cns.SwiftPrefix + req.NetworkContainerid)

	if !ok {
		return cns.Response{
			ReturnCode: NotFound,
			Message:    fmt.Sprintf("[Azure CNS] Error. Network Container %s does not exist.", req.NetworkContainerid)}
	}

	returnCode := 0
	returnMessage := ""
	switch service.state.OrchestratorType {
	case cns.Batch:
		var podInfo cns.KubernetesPodInfo
		err := json.Unmarshal(existing.CreateNetworkContainerRequest.OrchestratorContext, &podInfo)
		if err != nil {
			returnCode = UnexpectedError
			returnMessage = fmt.Sprintf("Unmarshalling orchestrator context failed with error %+v", err)
		} else {
			nc := service.networkContainer
			netPluginConfig := service.getNetPluginDetails()
			switch operation {
			case attach:
				err = nc.Attach(podInfo, req.Containerid, netPluginConfig)
			case detach:
				err = nc.Detach(podInfo, req.Containerid, netPluginConfig)
			}
			if err != nil {
				returnCode = UnexpectedError
				returnMessage = fmt.Sprintf("[Azure CNS] Error. "+operation+"ContainerToNetwork failed %+v", err.Error())
			}
		}

	default:
		returnMessage = fmt.Sprintf("[Azure CNS] Invalid orchestrator type %v", service.state.OrchestratorType)
		returnCode = UnsupportedOrchestratorType
	}

	return cns.Response{
		ReturnCode: returnCode,
		Message:    returnMessage}
}

func (service *HTTPRestService) getNetPluginDetails() *networkcontainers.NetPluginConfiguration {
	pluginBinPath, _ := service.GetOption(acn.OptNetPluginPath).(string)
	configPath, _ := service.GetOption(acn.OptNetPluginConfigFile).(string)
	return networkcontainers.NewNetPluginConfiguration(pluginBinPath, configPath)
}

// Retrieves the number of logic processors on a node. It will be primarily
// used to enforce per VM delegated NIC limit by DNC.
func (service *HTTPRestService) getNumberOfCPUCores(w http.ResponseWriter, r *http.Request) {
	log.Printf("[Azure-CNS] getNumberOfCPUCores")
	log.Request(service.Name, "getNumberOfCPUCores", nil)

	var (
		num        int
		returnCode int
		errMsg     string
	)

	switch r.Method {
	case "GET":
		num = runtime.NumCPU()
	default:
		errMsg = "[Azure-CNS] getNumberOfCPUCores API expects a GET."
		returnCode = UnsupportedVerb
	}

	resp := cns.Response{ReturnCode: returnCode, Message: errMsg}
	numOfCPUCoresResp := cns.NumOfCPUCoresResponse{
		Response:      resp,
		NumOfCPUCores: num,
	}

	err := service.Listener.Encode(w, &numOfCPUCoresResp)

	log.Response(service.Name, numOfCPUCoresResp, resp.ReturnCode, ReturnCodeToString(resp.ReturnCode), err)
}

<<<<<<< HEAD
// Get the compartment NC data for all available compartment IDs from service state
func (service *HTTPRestService) getAllCompartmentNCData() map[int][]string {
	service.lock.Lock()
	defer service.lock.Unlock()

	return service.state.CompartmentNCData
}

// Delete the compartment NC data for all available compartment IDs from service state
func (service *HTTPRestService) deleteAllCompartmentNCData() {
	service.lock.Lock()
	defer service.lock.Unlock()

	for compartmentID := range service.state.CompartmentNCData {
		delete(service.state.CompartmentNCData, compartmentID)
	}
	service.saveState()
}

// Get the compartment ID for specified NCID from service state
func (service *HTTPRestService) getCompartmentIDWithNC(ncID string) (int, error) {
	compartmentNCData := service.getAllCompartmentNCData()

	service.lock.Lock()
	defer service.lock.Unlock()

	for compartmentID, ncList := range compartmentNCData {
		for _, savedNCID := range ncList {
			if ncID == savedNCID {
				return compartmentID, nil
			}

		}
	}

	return 0, fmt.Errorf("NCID: %s is not associated with any compartment", ncID)
}

// Get the compartment NC data for given compartment ID from service state
func (service *HTTPRestService) getCompartmentNCData(compartmentID int) ([]string, error) {
	service.lock.Lock()
	defer service.lock.Unlock()

	var err error
	compartmentNCData, found := service.state.CompartmentNCData[compartmentID]

	if !found {
		err = fmt.Errorf("Failed to get the data for compartmentID: %d", compartmentID)
	}

	return compartmentNCData, err
}

// Set the compartment NC data in service state
func (service *HTTPRestService) setCompartmentNCData(compartmentID int, ncID string) {
	service.lock.Lock()
	defer service.lock.Unlock()

	service.state.CompartmentNCData[compartmentID] = append(service.state.CompartmentNCData[compartmentID], ncID)
	service.saveState()

	return
}

// Delete the compartment NC data for given compartment ID from service state
func (service *HTTPRestService) deleteCompartmentNCData(compartmentID int) {
	if _, err := service.getCompartmentNCData(compartmentID); err == nil {
		service.lock.Lock()
		defer service.lock.Unlock()

		delete(service.state.CompartmentNCData, compartmentID)
		service.saveState()
	}

	return
}

// Get network container information for the given NC ID
func (service *HTTPRestService) getNetworkContainerInfo(
	ncID string) (*cns.GetNetworkContainerResponse, error) {
	log.Printf("[Azure CNS] getNetworkContainerInfo: %s", ncID)

	containerName := cns.SwiftPrefix + ncID
	service.lock.Lock()
	containerDetails, found := service.state.ContainerStatus[containerName]
	service.lock.Unlock()

	if !found {
		log.Errorf("[Azure CNS] ERROR: Network container: %s not found", containerName)
		return nil, fmt.Errorf("ERROR: Network container: %s not found", containerName)
	}

	savedReq := containerDetails.CreateNetworkContainerRequest
	networkContainerInfo := &cns.GetNetworkContainerResponse{
		IPConfiguration:            savedReq.IPConfiguration,
		Routes:                     savedReq.Routes,
		CnetAddressSpace:           savedReq.CnetAddressSpace,
		MultiTenancyInfo:           savedReq.MultiTenancyInfo,
		PrimaryInterfaceIdentifier: savedReq.PrimaryInterfaceIdentifier,
		LocalIPConfiguration:       savedReq.LocalIPConfiguration,
		AllowHostToNCCommunication: savedReq.AllowHostToNCCommunication,
		AllowNCToHostCommunication: savedReq.AllowNCToHostCommunication,
	}

	log.Printf("[Azure CNS] Retrieved network container state: %s %+v", containerName, networkContainerInfo)

	return networkContainerInfo, nil
}

// Handles request to get network compartment for specified NC ID.
func (service *HTTPRestService) getCompartmentWithNC(w http.ResponseWriter, r *http.Request) {
	log.Printf("[Azure CNS] getCompartmentWithNC")
	log.Request(service.Name, fmt.Sprintf("getCompartmentWithNC URL: %s", r.URL), nil)

	var (
		returnCode    int
		returnMessage string
		err           error
		compartmentID int
	)

	switch r.Method {
	case "GET":
		// NC ID will be specified in the url in the form of -
		// /network/getcompartmentwithnc?ncid=<NCID-GUID>
		// http provides url values as Form which is used to extract the NCID
		if err = r.ParseForm(); err != nil {
			returnMessage = fmt.Sprintf("ERROR: Failed to parse query specified in the API. error: %v", err)
			returnCode = InvalidParameter
		} else {
			ncID := r.Form.Get(cns.GetCompartmentWithNCRequestKey)
			if compartmentID, err = service.getCompartmentIDWithNC(ncID); err != nil {
				returnMessage = err.Error()
				returnCode = InvalidParameter
			}
		}
	default:
		returnMessage = fmt.Sprintf("ERROR: getCompartmentNCMap API expects a GET")
		returnCode = UnsupportedVerb
	}

	resp := cns.Response{
		ReturnCode: returnCode,
		Message:    returnMessage,
	}

	getCompartmentWithNCResp := &cns.GetCompartmentWithNCResponse{Response: resp, CompartmentID: compartmentID}
	err = service.Listener.Encode(w, &getCompartmentWithNCResp)
	log.Response(service.Name, getCompartmentWithNCResp, resp.ReturnCode, ReturnCodeToString(resp.ReturnCode), err)
}

// Handles request to delete network compartment with NCs.
func (service *HTTPRestService) deleteCompartmentWithNCs(w http.ResponseWriter, r *http.Request) {
	log.Printf("[Azure CNS] deleteCompartmentWithNCs")

	var (
		returnCode    int
		returnMessage string
		err           error
		req           cns.DeleteCompartmentWithNCsRequest
=======
func (service *HTTPRestService) getNetworkContainerDetails(networkContainerID string) (containerstatus, bool) {
	service.lock.Lock()
	defer service.lock.Unlock()

	containerDetails, containerExists := service.state.ContainerStatus[networkContainerID]

	return containerDetails, containerExists
}

func (service *HTTPRestService) createHostNCApipaEndpoint(w http.ResponseWriter, r *http.Request) {
	log.Printf("[Azure-CNS] createHostNCApipaEndpoint")

	var (
		err           error
		req           cns.CreateHostNCApipaEndpointRequest
		returnCode    int
		returnMessage string
		endpointID    string
>>>>>>> 84fb35b5
	)

	err = service.Listener.Decode(w, r, &req)
	log.Request(service.Name, &req, err)
<<<<<<< HEAD

	if err != nil {
		returnMessage = fmt.Sprintf("[Azure CNS] ERROR: Unable to decode input request")
		returnCode = InvalidParameter
	} else {
		switch r.Method {
		case "DELETE":
			if req.CompartmentID <= hnsclient.DefaultNetworkCompartmentID {
				returnMessage = fmt.Sprintf("ERROR: Invalid compartment ID specified")
				returnCode = InvalidParameter
			} else {
				if compartmentNCData, err := service.getCompartmentNCData(req.CompartmentID); err == nil {
					for _, endpointName := range compartmentNCData {
						if err = hnsclient.CleanupEndpoint(endpointName); err != nil {
							returnMessage = err.Error()
							returnCode = UnexpectedError
							break
						}
					}

					if err == nil {
						if err = hnsclient.DeleteCompartment(req.CompartmentID); err != nil {
							returnMessage = err.Error()
							returnCode = UnexpectedError
						} else {
							// Compartment deleted successfully
							returnMessage = fmt.Sprintf("Successfully deleted network compartment "+
								"with ID: %d", req.CompartmentID)
							service.deleteCompartmentNCData(req.CompartmentID)
						}
					}
				} else {
					returnMessage = fmt.Sprintf("ERROR: Attempting to delete invalid compartment")
					returnCode = InvalidParameter
				}
			}
		default:
			returnMessage = fmt.Sprintf("ERROR: deleteCompartmentWithNCs API expects a DELETE")
			returnCode = UnsupportedVerb
		}
	}

	resp := &cns.Response{
		ReturnCode: returnCode,
		Message:    returnMessage,
	}

	err = service.Listener.Encode(w, &resp)
	log.Response(service.Name, resp, resp.ReturnCode, ReturnCodeToString(resp.ReturnCode), err)
}

// Handles requests to create compartment with NCs.
func (service *HTTPRestService) createCompartmentWithNCs(w http.ResponseWriter, r *http.Request) {
	log.Printf("[Azure CNS] createCompartmentWithNCs")

	var (
		returnCode    int
		returnMessage string
		err           error
		compartmentID int
		req           cns.CreateCompartmentWithNCsRequest
=======
	if err != nil {
		return
	}

	switch r.Method {
	case "POST":
		networkContainerDetails, found := service.getNetworkContainerDetails(req.NetworkContainerID)
		if found {
			if !networkContainerDetails.CreateNetworkContainerRequest.AllowNCToHostCommunication &&
				!networkContainerDetails.CreateNetworkContainerRequest.AllowHostToNCCommunication {
				returnMessage = fmt.Sprintf("HostNCApipaEndpoint creation is not supported unless " +
					"AllowNCToHostCommunication or AllowHostToNCCommunication is set to true")
				returnCode = InvalidRequest
			} else {
				if endpointID, err = hnsclient.CreateHostNCApipaEndpoint(
					req.NetworkContainerID,
					networkContainerDetails.CreateNetworkContainerRequest.LocalIPConfiguration,
					networkContainerDetails.CreateNetworkContainerRequest.AllowNCToHostCommunication,
					networkContainerDetails.CreateNetworkContainerRequest.AllowHostToNCCommunication); err != nil {
					returnMessage = fmt.Sprintf("CreateHostNCApipaEndpoint failed with error: %v", err)
					returnCode = UnexpectedError
				}
			}
		} else {
			returnMessage = fmt.Sprintf("CreateHostNCApipaEndpoint failed with error: Unable to find goal state for"+
				" the given Network Container: %s", req.NetworkContainerID)
			returnCode = UnknownContainerID
		}
	default:
		returnMessage = "createHostNCApipaEndpoint API expects a POST"
		returnCode = UnsupportedVerb
	}

	response := cns.CreateHostNCApipaEndpointResponse{
		Response: cns.Response{
			ReturnCode: returnCode,
			Message:    returnMessage,
		},
		EndpointID: endpointID,
	}

	err = service.Listener.Encode(w, &response)
	log.Response(service.Name, response, response.Response.ReturnCode, ReturnCodeToString(response.Response.ReturnCode), err)
}

func (service *HTTPRestService) deleteHostNCApipaEndpoint(w http.ResponseWriter, r *http.Request) {
	log.Printf("[Azure-CNS] deleteHostNCApipaEndpoint")

	var (
		err           error
		req           cns.DeleteHostNCApipaEndpointRequest
		returnCode    int
		returnMessage string
>>>>>>> 84fb35b5
	)

	err = service.Listener.Decode(w, r, &req)
	log.Request(service.Name, &req, err)
<<<<<<< HEAD

	if err != nil {
		returnMessage = fmt.Sprintf("[Azure CNS] ERROR: Unable to decode input request")
		returnCode = InvalidParameter
	} else {
		switch r.Method {
		case "POST":
			if len(req.NCIDs) <= 0 {
				returnMessage = fmt.Sprintf("ERROR: No NCID specified in the request")
				returnCode = InvalidParameter
			} else if len(req.NCIDs) > hnsclient.MaxNCsPerCompartment {
				returnMessage = fmt.Sprintf("ERROR: Number of NCIDs specified (%d) exceeds max supported (%d)",
					len(req.NCIDs), hnsclient.MaxNCsPerCompartment)
				returnCode = InvalidParameter
			} else {
				if compartmentID, err = hnsclient.CreateCompartment(); err != nil {
					returnMessage = err.Error()
					returnCode = UnexpectedError
				} else {
					for _, ncID := range req.NCIDs {
						var networkContainerInfo *cns.GetNetworkContainerResponse
						if networkContainerInfo, err = service.getNetworkContainerInfo(ncID); err != nil {
							returnMessage = fmt.Sprintf("ERROR: Cannot retrieve data for specified NCID")
							returnCode = InvalidParameter
						} else {
							if err = hnsclient.SetupNetworkAndEndpoints(
								networkContainerInfo, ncID, compartmentID); err != nil {
								returnMessage = fmt.Sprintf("Failed to setup network for NCID: %s "+
									"due to error: %v", ncID, err)
								// update the return code based on the error
								// such as endpointalreadyattached
								returnCode = UnexpectedError
								break
							} else {
								// save the compartment NC data
								service.setCompartmentNCData(compartmentID, ncID)
								log.Printf("[Azure CNS] Successfully created endpoint for NCID: %s ", ncID)
							}
						}
					}

					if err != nil {
						var endpoints []string
						if endpoints, err = service.getCompartmentNCData(compartmentID); err == nil {
							for _, endpoint := range endpoints {
								// Do endpoint cleanup
								if err = hnsclient.CleanupEndpoint(endpoint); err != nil {
									log.Errorf("[Azure CNS] Failed to cleanup endpoint for NC ID: %s"+
										" due to error: %v", endpoint, err)
								}
							}

							// Remove the compartment NC data
							service.deleteCompartmentNCData(compartmentID)
						}

						// Delete the compartment
						if err = hnsclient.DeleteCompartment(compartmentID); err != nil {
							log.Errorf("[Azure CNS] Failed to delete compartment: %d due to error: %v",
								compartmentID, err)
						}

						// Reset the compartment ID to 0
						compartmentID = 0

					} else {
						returnMessage = fmt.Sprintf("Successfully created network compartment with ID: %d",
							compartmentID)
					}
				}
			}
		default:
			returnMessage = fmt.Sprintf("ERROR: createCompartmentWithNCs API expects a POST")
			returnCode = UnsupportedVerb
		}
	}

	resp := cns.Response{
		ReturnCode: returnCode,
		Message:    returnMessage,
	}

	createCompartmentWithNCsResp := &cns.CreateCompartmentWithNCsResponse{Response: resp, CompartmentID: compartmentID}
	err = service.Listener.Encode(w, &createCompartmentWithNCsResp)
	log.Response(service.Name, createCompartmentWithNCsResp, resp.ReturnCode, ReturnCodeToString(resp.ReturnCode), err)
}

// restoreCompartmentState restores Network Compartment state that existed before reboot.
func (service *HTTPRestService) restoreCompartmentState() error {
	log.Printf("[Azure CNS] restoreCompartmentState")

	if service.store == nil {
		log.Printf("[Azure CNS] Store is not initialized, nothing to restore for compartment state.")
		return nil
	}

	var (
		err        error
		modTime    time.Time
		rebootTime time.Time
	)

	if modTime, err = service.store.GetModificationTime(); err == nil {
		rebootTime, err = platform.GetLastRebootTime()
		log.Printf("[Azure CNS] Reboot time: %v store mod time: %v", rebootTime, modTime)
		if err == nil && rebootTime.After(modTime) {
			log.Printf("[Azure CNS] Detected Reboot")

			// Keep a copy of compartment NC data for logging in case of error occured after
			// clearing the old data from the state.
			compartmentNCData := service.getAllCompartmentNCData()
			compartmentNCDataCopy := make(map[int][]string)
			for compartmentID, ncList := range compartmentNCData {
				compartmentNCDataCopy[compartmentID] = ncList
			}

			// Cleanup stale compartment networks
			if err = service.cleanupStaleCompartmentNetworks(); err != nil {
				return fmt.Errorf("[Azure CNS] ERROR: Failed to restore compartment state"+
					" due to error: %v. Deleted the state", err)
			}

			// Restore the compartment state with NCs
			if err = service.restoreCompartmentNCs(compartmentNCDataCopy); err != nil {
				log.Errorf("[Azure CNS] ERROR: Failed to restore NCs in compartment"+
					" due to error: %v", err)
				return err
			}

		}

		return err
	}

	return nil
}

// Cleanup stale compartment networks
func (service *HTTPRestService) cleanupStaleCompartmentNetworks() error {
	var err error
	compartmentNCData := service.getAllCompartmentNCData()

	log.Printf("[Azure CNS] Cleaning up stale compartment networks: %+v", compartmentNCData)

	for _, ncList := range compartmentNCData {
		for _, ncID := range ncList {
			if networkContainerInfo, errInner :=
				service.getNetworkContainerInfo(ncID); errInner == nil {
				if networkName, errInner :=
					hnsclient.GetNetworkNameForNC(networkContainerInfo); errInner == nil {
					if errInner := hnsclient.DeleteHnsNetwork(networkName); errInner != nil {
						err = errInner
					}
				} else {
					err = errInner
				}
			} else {
				err = errInner
			}
		}
	}

	// Remove the stale compartment state
	service.deleteAllCompartmentNCData()

	return err
}

// Restore the compartment state with NCs
func (service *HTTPRestService) restoreCompartmentNCs(compartmentNCData map[int][]string) error {
	var err error

	for _, ncList := range compartmentNCData {
		var compartmentID int
		if compartmentID, err = hnsclient.CreateCompartment(); err != nil {
			return err
		}

		for _, ncID := range ncList {
			var networkContainerInfo *cns.GetNetworkContainerResponse
			if networkContainerInfo, err = service.getNetworkContainerInfo(ncID); err != nil {
				return err
			}

			if err = hnsclient.SetupNetworkAndEndpoints(
				networkContainerInfo, ncID, compartmentID); err != nil {
				return fmt.Errorf("Failed to setup network for NC ID: %s due to error: %v",
					ncID, err)
			}

			// Save the compartment NC data
			service.setCompartmentNCData(compartmentID, ncID)
			log.Printf("[Azure CNS] Successfully created endpoint for NCID: %s ", ncID)
		}

		log.Printf("[Azure CNS] Successfully created network compartment with ID: %d", compartmentID)
	}

	return nil
}

// isCompartmentManagementEnabled checks if the compartment management is enabled
func (service *HTTPRestService) isCompartmentManagementEnabled() bool {
	enableCompartmentMgmnt, _ := service.GetOption(acn.OptEnableCompartmentMgmnt).(bool)
	return enableCompartmentMgmnt
=======
	if err != nil {
		return
	}

	switch r.Method {
	case "POST":
		if err = hnsclient.DeleteHostNCApipaEndpoint(req.NetworkContainerID); err != nil {
			returnMessage = fmt.Sprintf("Failed to delete endpoint for Network Container: %s "+
				"due to error: %v", req.NetworkContainerID, err)
			returnCode = UnexpectedError
		}
	default:
		returnMessage = "deleteHostNCApipaEndpoint API expects a DELETE"
		returnCode = UnsupportedVerb
	}

	response := cns.DeleteHostNCApipaEndpointResponse{
		Response: cns.Response{
			ReturnCode: returnCode,
			Message:    returnMessage,
		},
	}

	err = service.Listener.Encode(w, &response)
	log.Response(service.Name, response, response.Response.ReturnCode, ReturnCodeToString(response.Response.ReturnCode), err)
>>>>>>> 84fb35b5
}<|MERGE_RESOLUTION|>--- conflicted
+++ resolved
@@ -164,7 +164,8 @@
 	listener.AddHandler(cns.CreateHnsNetworkPath, service.createHnsNetwork)
 	listener.AddHandler(cns.DeleteHnsNetworkPath, service.deleteHnsNetwork)
 	listener.AddHandler(cns.NumberOfCPUCoresPath, service.getNumberOfCPUCores)
-<<<<<<< HEAD
+	listener.AddHandler(cns.CreateHostNCApipaEndpointPath, service.createHostNCApipaEndpoint)
+	listener.AddHandler(cns.DeleteHostNCApipaEndpointPath, service.deleteHostNCApipaEndpoint)
 	listener.AddHandler(cns.CreateCompartmentWithNCs, service.createCompartmentWithNCs)
 	listener.AddHandler(cns.DeleteCompartmentWithNCs, service.deleteCompartmentWithNCs)
 	listener.AddHandler(cns.GetCompartmentWithNC, service.getCompartmentWithNC)
@@ -179,35 +180,6 @@
 
 	log.Printf("[Azure CNS] Listening...")
 
-=======
-	listener.AddHandler(cns.CreateHostNCApipaEndpointPath, service.createHostNCApipaEndpoint)
-	listener.AddHandler(cns.DeleteHostNCApipaEndpointPath, service.deleteHostNCApipaEndpoint)
-
-	// handlers for v0.2
-	listener.AddHandler(cns.V2Prefix+cns.SetEnvironmentPath, service.setEnvironment)
-	listener.AddHandler(cns.V2Prefix+cns.CreateNetworkPath, service.createNetwork)
-	listener.AddHandler(cns.V2Prefix+cns.DeleteNetworkPath, service.deleteNetwork)
-	listener.AddHandler(cns.V2Prefix+cns.ReserveIPAddressPath, service.reserveIPAddress)
-	listener.AddHandler(cns.V2Prefix+cns.ReleaseIPAddressPath, service.releaseIPAddress)
-	listener.AddHandler(cns.V2Prefix+cns.GetHostLocalIPPath, service.getHostLocalIP)
-	listener.AddHandler(cns.V2Prefix+cns.GetIPAddressUtilizationPath, service.getIPAddressUtilization)
-	listener.AddHandler(cns.V2Prefix+cns.GetUnhealthyIPAddressesPath, service.getUnhealthyIPAddresses)
-	listener.AddHandler(cns.V2Prefix+cns.CreateOrUpdateNetworkContainer, service.createOrUpdateNetworkContainer)
-	listener.AddHandler(cns.V2Prefix+cns.DeleteNetworkContainer, service.deleteNetworkContainer)
-	listener.AddHandler(cns.V2Prefix+cns.GetNetworkContainerStatus, service.getNetworkContainerStatus)
-	listener.AddHandler(cns.V2Prefix+cns.GetInterfaceForContainer, service.getInterfaceForContainer)
-	listener.AddHandler(cns.V2Prefix+cns.SetOrchestratorType, service.setOrchestratorType)
-	listener.AddHandler(cns.V2Prefix+cns.GetNetworkContainerByOrchestratorContext, service.getNetworkContainerByOrchestratorContext)
-	listener.AddHandler(cns.V2Prefix+cns.AttachContainerToNetwork, service.attachNetworkContainerToNetwork)
-	listener.AddHandler(cns.V2Prefix+cns.DetachContainerFromNetwork, service.detachNetworkContainerFromNetwork)
-	listener.AddHandler(cns.V2Prefix+cns.CreateHnsNetworkPath, service.createHnsNetwork)
-	listener.AddHandler(cns.V2Prefix+cns.DeleteHnsNetworkPath, service.deleteHnsNetwork)
-	listener.AddHandler(cns.V2Prefix+cns.NumberOfCPUCoresPath, service.getNumberOfCPUCores)
-	listener.AddHandler(cns.V2Prefix+cns.CreateHostNCApipaEndpointPath, service.createHostNCApipaEndpoint)
-	listener.AddHandler(cns.V2Prefix+cns.DeleteHostNCApipaEndpointPath, service.deleteHostNCApipaEndpoint)
-
-	log.Printf("[Azure CNS]  Listening.")
->>>>>>> 84fb35b5
 	return nil
 }
 
@@ -1640,7 +1612,6 @@
 	log.Response(service.Name, numOfCPUCoresResp, resp.ReturnCode, ReturnCodeToString(resp.ReturnCode), err)
 }
 
-<<<<<<< HEAD
 // Get the compartment NC data for all available compartment IDs from service state
 func (service *HTTPRestService) getAllCompartmentNCData() map[int][]string {
 	service.lock.Lock()
@@ -1801,32 +1772,10 @@
 		returnMessage string
 		err           error
 		req           cns.DeleteCompartmentWithNCsRequest
-=======
-func (service *HTTPRestService) getNetworkContainerDetails(networkContainerID string) (containerstatus, bool) {
-	service.lock.Lock()
-	defer service.lock.Unlock()
-
-	containerDetails, containerExists := service.state.ContainerStatus[networkContainerID]
-
-	return containerDetails, containerExists
-}
-
-func (service *HTTPRestService) createHostNCApipaEndpoint(w http.ResponseWriter, r *http.Request) {
-	log.Printf("[Azure-CNS] createHostNCApipaEndpoint")
-
-	var (
-		err           error
-		req           cns.CreateHostNCApipaEndpointRequest
-		returnCode    int
-		returnMessage string
-		endpointID    string
->>>>>>> 84fb35b5
 	)
 
 	err = service.Listener.Decode(w, r, &req)
 	log.Request(service.Name, &req, err)
-<<<<<<< HEAD
-
 	if err != nil {
 		returnMessage = fmt.Sprintf("[Azure CNS] ERROR: Unable to decode input request")
 		returnCode = InvalidParameter
@@ -1877,17 +1826,29 @@
 	log.Response(service.Name, resp, resp.ReturnCode, ReturnCodeToString(resp.ReturnCode), err)
 }
 
-// Handles requests to create compartment with NCs.
-func (service *HTTPRestService) createCompartmentWithNCs(w http.ResponseWriter, r *http.Request) {
-	log.Printf("[Azure CNS] createCompartmentWithNCs")
+func (service *HTTPRestService) getNetworkContainerDetails(networkContainerID string) (containerstatus, bool) {
+	service.lock.Lock()
+	defer service.lock.Unlock()
+
+	containerDetails, containerExists := service.state.ContainerStatus[networkContainerID]
+
+	return containerDetails, containerExists
+}
+
+func (service *HTTPRestService) createHostNCApipaEndpoint(w http.ResponseWriter, r *http.Request) {
+	log.Printf("[Azure-CNS] createHostNCApipaEndpoint")
 
 	var (
+		err           error
+		req           cns.CreateHostNCApipaEndpointRequest
 		returnCode    int
 		returnMessage string
-		err           error
-		compartmentID int
-		req           cns.CreateCompartmentWithNCsRequest
-=======
+		endpointID    string
+	)
+
+	err = service.Listener.Decode(w, r, &req)
+	log.Request(service.Name, &req, err)
+
 	if err != nil {
 		return
 	}
@@ -1941,13 +1902,52 @@
 		req           cns.DeleteHostNCApipaEndpointRequest
 		returnCode    int
 		returnMessage string
->>>>>>> 84fb35b5
 	)
 
 	err = service.Listener.Decode(w, r, &req)
 	log.Request(service.Name, &req, err)
-<<<<<<< HEAD
-
+
+	if err != nil {
+		return
+	}
+
+	switch r.Method {
+	case "POST":
+		if err = hnsclient.DeleteHostNCApipaEndpoint(req.NetworkContainerID); err != nil {
+			returnMessage = fmt.Sprintf("Failed to delete endpoint for Network Container: %s "+
+				"due to error: %v", req.NetworkContainerID, err)
+			returnCode = UnexpectedError
+		}
+	default:
+		returnMessage = "deleteHostNCApipaEndpoint API expects a DELETE"
+		returnCode = UnsupportedVerb
+	}
+
+	response := cns.DeleteHostNCApipaEndpointResponse{
+		Response: cns.Response{
+			ReturnCode: returnCode,
+			Message:    returnMessage,
+		},
+	}
+
+	err = service.Listener.Encode(w, &response)
+	log.Response(service.Name, response, response.Response.ReturnCode, ReturnCodeToString(response.Response.ReturnCode), err)
+}
+
+// Handles requests to create compartment with NCs.
+func (service *HTTPRestService) createCompartmentWithNCs(w http.ResponseWriter, r *http.Request) {
+	log.Printf("[Azure CNS] createCompartmentWithNCs")
+
+	var (
+		returnCode    int
+		returnMessage string
+		err           error
+		compartmentID int
+		req           cns.CreateCompartmentWithNCsRequest
+	)
+
+	err = service.Listener.Decode(w, r, &req)
+	log.Request(service.Name, &req, err)
 	if err != nil {
 		returnMessage = fmt.Sprintf("[Azure CNS] ERROR: Unable to decode input request")
 		returnCode = InvalidParameter
@@ -2152,31 +2152,4 @@
 func (service *HTTPRestService) isCompartmentManagementEnabled() bool {
 	enableCompartmentMgmnt, _ := service.GetOption(acn.OptEnableCompartmentMgmnt).(bool)
 	return enableCompartmentMgmnt
-=======
-	if err != nil {
-		return
-	}
-
-	switch r.Method {
-	case "POST":
-		if err = hnsclient.DeleteHostNCApipaEndpoint(req.NetworkContainerID); err != nil {
-			returnMessage = fmt.Sprintf("Failed to delete endpoint for Network Container: %s "+
-				"due to error: %v", req.NetworkContainerID, err)
-			returnCode = UnexpectedError
-		}
-	default:
-		returnMessage = "deleteHostNCApipaEndpoint API expects a DELETE"
-		returnCode = UnsupportedVerb
-	}
-
-	response := cns.DeleteHostNCApipaEndpointResponse{
-		Response: cns.Response{
-			ReturnCode: returnCode,
-			Message:    returnMessage,
-		},
-	}
-
-	err = service.Listener.Encode(w, &response)
-	log.Response(service.Name, response, response.Response.ReturnCode, ReturnCodeToString(response.Response.ReturnCode), err)
->>>>>>> 84fb35b5
 }