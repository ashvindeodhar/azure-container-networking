// Copyright 2017 Microsoft. All rights reserved.
// MIT License

package restserver

import (
	"fmt"
	"net"
	"net/http"
	"sync"
	"time"

	"github.com/Azure/azure-container-networking/cns"
	"github.com/Azure/azure-container-networking/cns/common"
	"github.com/Azure/azure-container-networking/cns/dockerclient"
	"github.com/Azure/azure-container-networking/cns/imdsclient"
	"github.com/Azure/azure-container-networking/cns/ipamclient"
	"github.com/Azure/azure-container-networking/cns/networkcontainers"
	"github.com/Azure/azure-container-networking/cns/routes"
	"github.com/Azure/azure-container-networking/log"
	"github.com/Azure/azure-container-networking/platform"
	"github.com/Azure/azure-container-networking/store"
)

const (
	// Key against which CNS state is persisted.
	storeKey        = "ContainerNetworkService"
	swiftAPIVersion = "1"
)

// httpRestService represents http listener for CNS - Container Networking Service.
type httpRestService struct {
	*cns.Service
<<<<<<< HEAD
	dockerClient     *dockerclient.DockerClient
	imdsClient       *imdsclient.ImdsClient
	ipamClient       *ipamclient.IpamClient
	networkContainer *networkcontainers.NetworkContainers
	routingTable     *routes.RoutingTable
	store            store.KeyValueStore
	state            httpRestServiceState
	lock             sync.Mutex
}

// containerstatus is used to save status of an existing container
type containerstatus struct {
	ID                            string
	VMVersion                     string
	HostVersion                   string
	CreateNetworkContainerRequest cns.CreateNetworkContainerRequest
=======
	dockerClient *dockerclient.DockerClient
	imdsClient   *imdsclient.ImdsClient
	ipamClient   *ipamclient.IpamClient
	routingTable *routes.RoutingTable
	store        store.KeyValueStore
	state        *httpRestServiceState
>>>>>>> f877aec1
}

// httpRestServiceState contains the state we would like to persist.
type httpRestServiceState struct {
<<<<<<< HEAD
	Location        string
	NetworkType     string
	Initialized     bool
	ContainerStatus map[string]containerstatus
	TimeStamp       time.Time
=======
	Location    string
	NetworkType string
	Initialized bool
	Networks    map[string]*networkInfo
	TimeStamp   time.Time
>>>>>>> f877aec1
}

type networkInfo struct {
	NetworkName string
	NicInfo     *imdsclient.InterfaceInfo
	Options     map[string]interface{}
}

// HTTPService describes the min API interface that every service should have.
type HTTPService interface {
	common.ServiceAPI
}

// NewHTTPRestService creates a new HTTP Service object.
func NewHTTPRestService(config *common.ServiceConfig) (HTTPService, error) {
	service, err := cns.NewService(config.Name, config.Version, config.Store)
	if err != nil {
		return nil, err
	}

	imdsClient := &imdsclient.ImdsClient{}
	routingTable := &routes.RoutingTable{}
	nc := &networkcontainers.NetworkContainers{}
	dc, err := dockerclient.NewDefaultDockerClient(imdsClient)

	if err != nil {
		return nil, err
	}

	ic, err := ipamclient.NewIpamClient("")
	if err != nil {
		return nil, err
	}

	serviceState := &httpRestServiceState{}
	serviceState.Networks = make(map[string]*networkInfo)

	return &httpRestService{
<<<<<<< HEAD
		Service:          service,
		store:            service.Service.Store,
		dockerClient:     dc,
		imdsClient:       imdsClient,
		ipamClient:       ic,
		networkContainer: nc,
		routingTable:     routingTable,
=======
		Service:      service,
		store:        service.Service.Store,
		dockerClient: dc,
		imdsClient:   imdsClient,
		ipamClient:   ic,
		routingTable: routingTable,
		state:        serviceState,
>>>>>>> f877aec1
	}, nil

}

// Start starts the CNS listener.
func (service *httpRestService) Start(config *common.ServiceConfig) error {

	err := service.Initialize(config)
	if err != nil {
		log.Printf("[Azure CNS]  Failed to initialize base service, err:%v.", err)
		return err
	}

	err = service.restoreState()
	if err != nil {
		log.Printf("[Azure CNS]  Failed to restore state, err:%v.", err)
		return err
	}

	err = service.restoreNetworkState()
	if err != nil {
		log.Printf("[Azure CNS]  Failed to restore state, err:%v.", err)
		return err
	}

	// Add handlers.
	listener := service.Listener
	// default handlers
	listener.AddHandler(cns.SetEnvironmentPath, service.setEnvironment)
	listener.AddHandler(cns.CreateNetworkPath, service.createNetwork)
	listener.AddHandler(cns.DeleteNetworkPath, service.deleteNetwork)
	listener.AddHandler(cns.ReserveIPAddressPath, service.reserveIPAddress)
	listener.AddHandler(cns.ReleaseIPAddressPath, service.releaseIPAddress)
	listener.AddHandler(cns.GetHostLocalIPPath, service.getHostLocalIP)
	listener.AddHandler(cns.GetIPAddressUtilizationPath, service.getIPAddressUtilization)
	listener.AddHandler(cns.GetUnhealthyIPAddressesPath, service.getUnhealthyIPAddresses)
	listener.AddHandler(cns.CreateOrUpdateNetworkContainer, service.createOrUpdateNetworkContainer)
	listener.AddHandler(cns.DeleteNetworkContainer, service.deleteNetworkContainer)
	listener.AddHandler(cns.GetNetworkContainerStatus, service.getNetworkContainerStatus)
	listener.AddHandler(cns.GetInterfaceForContainer, service.getInterfaceForContainer)

	// handlers for v0.2
	listener.AddHandler(cns.V2Prefix+cns.SetEnvironmentPath, service.setEnvironment)
	listener.AddHandler(cns.V2Prefix+cns.CreateNetworkPath, service.createNetwork)
	listener.AddHandler(cns.V2Prefix+cns.DeleteNetworkPath, service.deleteNetwork)
	listener.AddHandler(cns.V2Prefix+cns.ReserveIPAddressPath, service.reserveIPAddress)
	listener.AddHandler(cns.V2Prefix+cns.ReleaseIPAddressPath, service.releaseIPAddress)
	listener.AddHandler(cns.V2Prefix+cns.GetHostLocalIPPath, service.getHostLocalIP)
	listener.AddHandler(cns.V2Prefix+cns.GetIPAddressUtilizationPath, service.getIPAddressUtilization)
	listener.AddHandler(cns.V2Prefix+cns.GetUnhealthyIPAddressesPath, service.getUnhealthyIPAddresses)
	listener.AddHandler(cns.V2Prefix+cns.CreateOrUpdateNetworkContainer, service.createOrUpdateNetworkContainer)
	listener.AddHandler(cns.V2Prefix+cns.DeleteNetworkContainer, service.deleteNetworkContainer)
	listener.AddHandler(cns.V2Prefix+cns.GetNetworkContainerStatus, service.getNetworkContainerStatus)
	listener.AddHandler(cns.V2Prefix+cns.GetInterfaceForContainer, service.getInterfaceForContainer)

	log.Printf("[Azure CNS]  Listening.")
	return nil
}

// Stop stops the CNS.
func (service *httpRestService) Stop() {
	service.Uninitialize()
	log.Printf("[Azure CNS]  Service stopped.")
}

// Handles requests to set the environment type.
func (service *httpRestService) setEnvironment(w http.ResponseWriter, r *http.Request) {
	log.Printf("[Azure CNS] setEnvironment")

	var req cns.SetEnvironmentRequest
	err := service.Listener.Decode(w, r, &req)
	log.Request(service.Name, &req, err)

	if err != nil {
		return
	}

	switch r.Method {
	case "POST":
		log.Printf("[Azure CNS]  POST received for SetEnvironment.")
		service.state.Location = req.Location
		service.state.NetworkType = req.NetworkType
		service.state.Initialized = true
		service.saveState()
	default:
	}

	resp := &cns.Response{ReturnCode: 0}
	err = service.Listener.Encode(w, &resp)

	log.Response(service.Name, resp, err)
}

// Handles CreateNetwork requests.
func (service *httpRestService) createNetwork(w http.ResponseWriter, r *http.Request) {
	log.Printf("[Azure CNS] createNetwork")

	var err error
	returnCode := 0
	returnMessage := ""

	if service.state.Initialized {
		var req cns.CreateNetworkRequest
		err = service.Listener.Decode(w, r, &req)
		log.Request(service.Name, &req, err)

		if err != nil {
			returnMessage = fmt.Sprintf("[Azure CNS] Error. Unable to decode input request.")
			returnCode = InvalidParameter
		} else {
			switch r.Method {
			case "POST":
				dc := service.dockerClient
				rt := service.routingTable
				err = dc.NetworkExists(req.NetworkName)

				// Network does not exist.
				if err != nil {
					switch service.state.NetworkType {
					case "Underlay":
						switch service.state.Location {
						case "Azure":
							log.Printf("[Azure CNS] Goign to create network with name %v.", req.NetworkName)

							err = rt.GetRoutingTable()
							if err != nil {
								// We should not fail the call to create network for this.
								// This is because restoring routes is a fallback mechanism in case
								// network driver is not behaving as expected.
								// The responsibility to restore routes is with network driver.
								log.Printf("[Azure CNS] Unable to get routing table from node, %+v.", err.Error())
							}

							nicInfo, err := service.imdsClient.GetPrimaryInterfaceInfoFromHost()
							if err != nil {
								returnMessage = fmt.Sprintf("[Azure CNS] Error. CreateNetwork failed %v.", err.Error())
								returnCode = UnexpectedError
								break
							}

							err = dc.CreateNetwork(req.NetworkName, nicInfo, req.Options)
							if err != nil {
								returnMessage = fmt.Sprintf("[Azure CNS] Error. CreateNetwork failed %v.", err.Error())
								returnCode = UnexpectedError
							}

							err = rt.RestoreRoutingTable()
							if err != nil {
								log.Printf("[Azure CNS] Unable to restore routing table on node, %+v.", err.Error())
							}

							networkInfo := &networkInfo{
								NetworkName: req.NetworkName,
								NicInfo:     nicInfo,
								Options:     req.Options,
							}

							service.state.Networks[req.NetworkName] = networkInfo

						case "StandAlone":
							returnMessage = fmt.Sprintf("[Azure CNS] Error. Underlay network is not supported in StandAlone environment. %v.", err.Error())
							returnCode = UnsupportedEnvironment
						}
					case "Overlay":
						returnMessage = fmt.Sprintf("[Azure CNS] Error. Overlay support not yet available. %v.", err.Error())
						returnCode = UnsupportedEnvironment
					}
				} else {
					returnMessage = fmt.Sprintf("[Azure CNS] Received a request to create an already existing network %v", req.NetworkName)
					log.Printf(returnMessage)
				}

			default:
				returnMessage = "[Azure CNS] Error. CreateNetwork did not receive a POST."
				returnCode = InvalidParameter
			}
		}

	} else {
		returnMessage = fmt.Sprintf("[Azure CNS] Error. CNS is not yet initialized with environment.")
		returnCode = UnsupportedEnvironment
	}

	resp := &cns.Response{
		ReturnCode: returnCode,
		Message:    returnMessage,
	}

	err = service.Listener.Encode(w, &resp)

	if returnCode == 0 {
		service.saveState()
	}

	log.Response(service.Name, resp, err)
}

// Handles DeleteNetwork requests.
func (service *httpRestService) deleteNetwork(w http.ResponseWriter, r *http.Request) {
	log.Printf("[Azure CNS] deleteNetwork")

	var req cns.DeleteNetworkRequest
	returnCode := 0
	returnMessage := ""
	err := service.Listener.Decode(w, r, &req)
	log.Request(service.Name, &req, err)

	if err != nil {
		return
	}

	switch r.Method {
	case "POST":
		dc := service.dockerClient
		err := dc.NetworkExists(req.NetworkName)

		// Network does exist
		if err == nil {
			log.Printf("[Azure CNS] Goign to delete network with name %v.", req.NetworkName)
			err := dc.DeleteNetwork(req.NetworkName)
			if err != nil {
				returnMessage = fmt.Sprintf("[Azure CNS] Error. DeleteNetwork failed %v.", err.Error())
				returnCode = UnexpectedError
			}
		} else {
			if err == fmt.Errorf("Network not found") {
				log.Printf("[Azure CNS] Received a request to delete network that does not exist: %v.", req.NetworkName)
			} else {
				returnCode = UnexpectedError
				returnMessage = err.Error()
			}
		}

	default:
		returnMessage = "[Azure CNS] Error. DeleteNetwork did not receive a POST."
		returnCode = InvalidParameter
	}

	resp := &cns.Response{
		ReturnCode: returnCode,
		Message:    returnMessage,
	}

	err = service.Listener.Encode(w, &resp)

	if returnCode == 0 {
		delete(service.state.Networks, req.NetworkName)
		service.saveState()
	}

	log.Response(service.Name, resp, err)
}

// Handles ip reservation requests.
func (service *httpRestService) reserveIPAddress(w http.ResponseWriter, r *http.Request) {
	log.Printf("[Azure CNS] reserveIPAddress")

	var req cns.ReserveIPAddressRequest
	returnMessage := ""
	returnCode := 0
	addr := ""
	address := ""
	err := service.Listener.Decode(w, r, &req)

	log.Request(service.Name, &req, err)

	if err != nil {
		return
	}

	if req.ReservationID == "" {
		returnCode = ReservationNotFound
		returnMessage = fmt.Sprintf("[Azure CNS] Error. ReservationId is empty")
	}

	switch r.Method {
	case "POST":
		ic := service.ipamClient

		ifInfo, err := service.imdsClient.GetPrimaryInterfaceInfoFromMemory()
		if err != nil {
			returnMessage = fmt.Sprintf("[Azure CNS] Error. GetPrimaryIfaceInfo failed %v", err.Error())
			returnCode = UnexpectedError
			break
		}

		asID, err := ic.GetAddressSpace()
		if err != nil {
			returnMessage = fmt.Sprintf("[Azure CNS] Error. GetAddressSpace failed %v", err.Error())
			returnCode = UnexpectedError
			break
		}

		poolID, err := ic.GetPoolID(asID, ifInfo.Subnet)
		if err != nil {
			returnMessage = fmt.Sprintf("[Azure CNS] Error. GetPoolID failed %v", err.Error())
			returnCode = UnexpectedError
			break
		}

		addr, err = ic.ReserveIPAddress(poolID, req.ReservationID)
		if err != nil {
			returnMessage = fmt.Sprintf("[Azure CNS] ReserveIpAddress failed with %+v", err.Error())
			returnCode = AddressUnavailable
			break
		}

		addressIP, _, err := net.ParseCIDR(addr)
		if err != nil {
			returnMessage = fmt.Sprintf("[Azure CNS] ParseCIDR failed with %+v", err.Error())
			returnCode = UnexpectedError
			break
		}
		address = addressIP.String()

	default:
		returnMessage = "[Azure CNS] Error. ReserveIP did not receive a POST."
		returnCode = InvalidParameter

	}

	resp := cns.Response{
		ReturnCode: returnCode,
		Message:    returnMessage,
	}
	reserveResp := &cns.ReserveIPAddressResponse{Response: resp, IPAddress: address}
	err = service.Listener.Encode(w, &reserveResp)

	log.Response(service.Name, reserveResp, err)
}

// Handles release ip reservation requests.
func (service *httpRestService) releaseIPAddress(w http.ResponseWriter, r *http.Request) {
	log.Printf("[Azure CNS] releaseIPAddress")

	var req cns.ReleaseIPAddressRequest
	returnMessage := ""
	returnCode := 0

	err := service.Listener.Decode(w, r, &req)
	log.Request(service.Name, &req, err)

	if err != nil {
		return
	}

	if req.ReservationID == "" {
		returnCode = ReservationNotFound
		returnMessage = fmt.Sprintf("[Azure CNS] Error. ReservationId is empty")
	}

	switch r.Method {
	case "POST":
		ic := service.ipamClient

		ifInfo, err := service.imdsClient.GetPrimaryInterfaceInfoFromMemory()
		if err != nil {
			returnMessage = fmt.Sprintf("[Azure CNS] Error. GetPrimaryIfaceInfo failed %v", err.Error())
			returnCode = UnexpectedError
			break
		}

		asID, err := ic.GetAddressSpace()
		if err != nil {
			returnMessage = fmt.Sprintf("[Azure CNS] Error. GetAddressSpace failed %v", err.Error())
			returnCode = UnexpectedError
			break
		}

		poolID, err := ic.GetPoolID(asID, ifInfo.Subnet)
		if err != nil {
			returnMessage = fmt.Sprintf("[Azure CNS] Error. GetPoolID failed %v", err.Error())
			returnCode = UnexpectedError
			break
		}

		err = ic.ReleaseIPAddress(poolID, req.ReservationID)
		if err != nil {
			returnMessage = fmt.Sprintf("[Azure CNS] ReleaseIpAddress failed with %+v", err.Error())
			returnCode = ReservationNotFound
		}

	default:
		returnMessage = "[Azure CNS] Error. ReleaseIP did not receive a POST."
		returnCode = InvalidParameter
	}

	resp := cns.Response{
		ReturnCode: returnCode,
		Message:    returnMessage,
	}

	err = service.Listener.Encode(w, &resp)

	log.Response(service.Name, resp, err)
}

// Retrieves the host local ip address. Containers can talk to host using this IP address.
func (service *httpRestService) getHostLocalIP(w http.ResponseWriter, r *http.Request) {
	log.Printf("[Azure CNS] getHostLocalIP")
	log.Request(service.Name, "getHostLocalIP", nil)

	var found bool
	var errmsg string
	hostLocalIP := "0.0.0.0"

	if service.state.Initialized {
		switch r.Method {
		case "GET":
			switch service.state.NetworkType {
			case "Underlay":
				if service.imdsClient != nil {
					piface, err := service.imdsClient.GetPrimaryInterfaceInfoFromMemory()
					if err == nil {
						hostLocalIP = piface.PrimaryIP
						found = true
					} else {
						log.Printf("[Azure-CNS] Received error from GetPrimaryInterfaceInfoFromMemory. err: %v", err.Error())
					}
				}

			case "Overlay":
				errmsg = "[Azure-CNS] Overlay is not yet supported."
			}

		default:
			errmsg = "[Azure-CNS] GetHostLocalIP API expects a GET."
		}
	}

	returnCode := 0
	if !found {
		returnCode = NotFound
		if errmsg == "" {
			errmsg = "[Azure-CNS] Unable to get host local ip. Check if environment is initialized.."
		}
	}

	resp := cns.Response{ReturnCode: returnCode, Message: errmsg}
	hostLocalIPResponse := &cns.HostLocalIPAddressResponse{
		Response:  resp,
		IPAddress: hostLocalIP,
	}

	err := service.Listener.Encode(w, &hostLocalIPResponse)

	log.Response(service.Name, hostLocalIPResponse, err)
}

// Handles ip address utilization requests.
func (service *httpRestService) getIPAddressUtilization(w http.ResponseWriter, r *http.Request) {
	log.Printf("[Azure CNS] getIPAddressUtilization")
	log.Request(service.Name, "getIPAddressUtilization", nil)

	returnMessage := ""
	returnCode := 0
	capacity := 0
	available := 0
	var unhealthyAddrs []string

	switch r.Method {
	case "GET":
		ic := service.ipamClient

		ifInfo, err := service.imdsClient.GetPrimaryInterfaceInfoFromMemory()
		if err != nil {
			returnMessage = fmt.Sprintf("[Azure CNS] Error. GetPrimaryIfaceInfo failed %v", err.Error())
			returnCode = UnexpectedError
			break
		}

		asID, err := ic.GetAddressSpace()
		if err != nil {
			returnMessage = fmt.Sprintf("[Azure CNS] Error. GetAddressSpace failed %v", err.Error())
			returnCode = UnexpectedError
			break
		}

		poolID, err := ic.GetPoolID(asID, ifInfo.Subnet)
		if err != nil {
			returnMessage = fmt.Sprintf("[Azure CNS] Error. GetPoolID failed %v", err.Error())
			returnCode = UnexpectedError
			break
		}

		capacity, available, unhealthyAddrs, err = ic.GetIPAddressUtilization(poolID)
		if err != nil {
			returnMessage = fmt.Sprintf("[Azure CNS] Error. GetIPUtilization failed %v", err.Error())
			returnCode = UnexpectedError
			break
		}
		log.Printf("[Azure CNS] Capacity %v Available %v UnhealthyAddrs %v", capacity, available, unhealthyAddrs)

	default:
		returnMessage = "[Azure CNS] Error. GetIPUtilization did not receive a GET."
		returnCode = InvalidParameter
	}

	resp := cns.Response{
		ReturnCode: returnCode,
		Message:    returnMessage,
	}

	utilResponse := &cns.IPAddressesUtilizationResponse{
		Response:  resp,
		Available: available,
		Reserved:  capacity - available,
		Unhealthy: len(unhealthyAddrs),
	}

	err := service.Listener.Encode(w, &utilResponse)

	log.Response(service.Name, utilResponse, err)
}

// Handles retrieval of ip addresses that are available to be reserved from ipam driver.
func (service *httpRestService) getAvailableIPAddresses(w http.ResponseWriter, r *http.Request) {
	log.Printf("[Azure CNS] getAvailableIPAddresses")
	log.Request(service.Name, "getAvailableIPAddresses", nil)

	switch r.Method {
	case "GET":
	default:
	}

	resp := cns.Response{ReturnCode: 0}
	ipResp := &cns.GetIPAddressesResponse{Response: resp}
	err := service.Listener.Encode(w, &ipResp)

	log.Response(service.Name, ipResp, err)
}

// Handles retrieval of reserved ip addresses from ipam driver.
func (service *httpRestService) getReservedIPAddresses(w http.ResponseWriter, r *http.Request) {
	log.Printf("[Azure CNS] getReservedIPAddresses")
	log.Request(service.Name, "getReservedIPAddresses", nil)

	switch r.Method {
	case "GET":
	default:
	}

	resp := cns.Response{ReturnCode: 0}
	ipResp := &cns.GetIPAddressesResponse{Response: resp}
	err := service.Listener.Encode(w, &ipResp)

	log.Response(service.Name, ipResp, err)
}

// Handles retrieval of ghost ip addresses from ipam driver.
func (service *httpRestService) getUnhealthyIPAddresses(w http.ResponseWriter, r *http.Request) {
	log.Printf("[Azure CNS] getUnhealthyIPAddresses")
	log.Request(service.Name, "getUnhealthyIPAddresses", nil)

	returnMessage := ""
	returnCode := 0
	capacity := 0
	available := 0
	var unhealthyAddrs []string

	switch r.Method {
	case "GET":
		ic := service.ipamClient

		ifInfo, err := service.imdsClient.GetPrimaryInterfaceInfoFromMemory()
		if err != nil {
			returnMessage = fmt.Sprintf("[Azure CNS] Error. GetPrimaryIfaceInfo failed %v", err.Error())
			returnCode = UnexpectedError
			break
		}

		asID, err := ic.GetAddressSpace()
		if err != nil {
			returnMessage = fmt.Sprintf("[Azure CNS] Error. GetAddressSpace failed %v", err.Error())
			returnCode = UnexpectedError
			break
		}

		poolID, err := ic.GetPoolID(asID, ifInfo.Subnet)
		if err != nil {
			returnMessage = fmt.Sprintf("[Azure CNS] Error. GetPoolID failed %v", err.Error())
			returnCode = UnexpectedError
			break
		}

		capacity, available, unhealthyAddrs, err = ic.GetIPAddressUtilization(poolID)
		if err != nil {
			returnMessage = fmt.Sprintf("[Azure CNS] Error. GetIPUtilization failed %v", err.Error())
			returnCode = UnexpectedError
			break
		}
		log.Printf("[Azure CNS] Capacity %v Available %v UnhealthyAddrs %v", capacity, available, unhealthyAddrs)

	default:
		returnMessage = "[Azure CNS] Error. GetUnhealthyIP did not receive a POST."
		returnCode = InvalidParameter
	}

	resp := cns.Response{
		ReturnCode: returnCode,
		Message:    returnMessage,
	}

	ipResp := &cns.GetIPAddressesResponse{
		Response:    resp,
		IPAddresses: unhealthyAddrs,
	}

	err := service.Listener.Encode(w, &ipResp)

	log.Response(service.Name, ipResp, err)
}

// getAllIPAddresses retrieves all ip addresses from ipam driver.
func (service *httpRestService) getAllIPAddresses(w http.ResponseWriter, r *http.Request) {
	log.Printf("[Azure CNS] getAllIPAddresses")
	log.Request(service.Name, "getAllIPAddresses", nil)

	switch r.Method {
	case "GET":
	default:
	}

	resp := cns.Response{ReturnCode: 0}
	ipResp := &cns.GetIPAddressesResponse{Response: resp}
	err := service.Listener.Encode(w, &ipResp)

	log.Response(service.Name, ipResp, err)
}

// Handles health report requests.
func (service *httpRestService) getHealthReport(w http.ResponseWriter, r *http.Request) {
	log.Printf("[Azure CNS] getHealthReport")
	log.Request(service.Name, "getHealthReport", nil)

	switch r.Method {
	case "GET":
	default:
	}

	resp := &cns.Response{ReturnCode: 0}
	err := service.Listener.Encode(w, &resp)

	log.Response(service.Name, resp, err)
}

// saveState writes CNS state to persistent store.
func (service *httpRestService) saveState() error {
	log.Printf("[Azure CNS] saveState")

	// Skip if a store is not provided.
	if service.store == nil {
		log.Printf("[Azure CNS]  store not initialized.")
		return nil
	}

	// Update time stamp.
	service.state.TimeStamp = time.Now()
	err := service.store.Write(storeKey, &service.state)
	if err == nil {
		log.Printf("[Azure CNS]  State saved successfully.\n")
	} else {
		log.Printf("[Azure CNS]  Failed to save state., err:%v\n", err)
	}

	return err
}

// restoreState restores CNS state from persistent store.
func (service *httpRestService) restoreState() error {
	log.Printf("[Azure CNS] restoreState")

	// Skip if a store is not provided.
	if service.store == nil {
		log.Printf("[Azure CNS]  store not initialized.")
		return nil
	}

	// Read any persisted state.
	err := service.store.Read(storeKey, &service.state)
	if err != nil {
		if err == store.ErrKeyNotFound {
			// Nothing to restore.
			log.Printf("[Azure CNS]  No state to restore.\n")
			return nil
		}

		log.Printf("[Azure CNS]  Failed to restore state, err:%v\n", err)
		return err
	}

	log.Printf("[Azure CNS]  Restored state, %+v\n", service.state)
	return nil
}

<<<<<<< HEAD
func (service *httpRestService) createOrUpdateNetworkContainer(w http.ResponseWriter, r *http.Request) {
	log.Printf("[Azure CNS] createOrUpdateNetworkContainer")

	var req cns.CreateNetworkContainerRequest

	returnMessage := ""
	returnCode := 0
	err := service.Listener.Decode(w, r, &req)

	log.Request(service.Name, &req, err)

	if err != nil {
		return
	}

	if req.NetworkContainerid == "" {
		returnCode = NetworkContainerNotSpecified
		returnMessage = fmt.Sprintf("[Azure CNS] Error. NetworkContainerid is empty")
	}

	switch r.Method {
	case "POST":
		nc := service.networkContainer
		err := nc.Create(req)

		if err != nil {
			returnMessage = fmt.Sprintf("[Azure CNS] Error. CreateOrUpdateNetworkContainer failed %v", err.Error())
			returnCode = UnexpectedError
			break
		}

		// we don't want to overwrite what other calls may have written
		service.lock.Lock()
		defer service.lock.Unlock()

		existing, ok := service.state.ContainerStatus[req.NetworkContainerid]
		var hostVersion string
		if ok {
			hostVersion = existing.HostVersion
		}

		if service.state.ContainerStatus == nil {
			service.state.ContainerStatus = make(map[string]containerstatus)
		}

		service.state.ContainerStatus[req.NetworkContainerid] =
			containerstatus{
				ID:                            req.NetworkContainerid,
				VMVersion:                     req.Version,
				CreateNetworkContainerRequest: req,
				HostVersion:                   hostVersion}
		service.saveState()

	default:
		returnMessage = "[Azure CNS] Error. CreateOrUpdateNetworkContainer did not receive a POST."
		returnCode = InvalidParameter

	}

	resp := cns.Response{
		ReturnCode: returnCode,
		Message:    returnMessage,
	}

	reserveResp := &cns.CreateNetworkContainerResponse{Response: resp}
	err = service.Listener.Encode(w, &reserveResp)

	log.Response(service.Name, reserveResp, err)
}

func (service *httpRestService) getNetworkContainer(w http.ResponseWriter, r *http.Request) {
	log.Printf("[Azure CNS] getNetworkContainer")

	var req cns.GetNetworkContainerRequest

	returnMessage := ""
	returnCode := 0
	err := service.Listener.Decode(w, r, &req)

	log.Request(service.Name, &req, err)

	if err != nil {
		return
	}

	resp := cns.Response{
		ReturnCode: returnCode,
		Message:    returnMessage,
	}

	reserveResp := &cns.GetNetworkContainerResponse{Response: resp}
	err = service.Listener.Encode(w, &reserveResp)

	log.Response(service.Name, reserveResp, err)

}

func (service *httpRestService) deleteNetworkContainer(w http.ResponseWriter, r *http.Request) {
	log.Printf("[Azure CNS] deleteNetworkContainer")

	var req cns.DeleteNetworkContainerRequest

	returnMessage := ""
	returnCode := 0
	err := service.Listener.Decode(w, r, &req)

	log.Request(service.Name, &req, err)

	if err != nil {
		return
	}

	if req.NetworkContainerid == "" {
		returnCode = NetworkContainerNotSpecified
		returnMessage = fmt.Sprintf("[Azure CNS] Error. NetworkContainerid is empty")
	}

	switch r.Method {
	case "POST":
		nc := service.networkContainer
		err := nc.Delete(req.NetworkContainerid)

		if err != nil {
			returnMessage = fmt.Sprintf("[Azure CNS] Error. DeleteNetworkContainer failed %v", err.Error())
			returnCode = UnexpectedError
			break
		} else {
			service.lock.Lock()
			if service.state.ContainerStatus != nil {
				delete(service.state.ContainerStatus, req.NetworkContainerid)
			}
			service.lock.Unlock()
		}
		break
	default:
		returnMessage = "[Azure CNS] Error. DeleteNetworkContainer did not receive a POST."
		returnCode = InvalidParameter

	}

	resp := cns.Response{
		ReturnCode: returnCode,
		Message:    returnMessage,
	}

	reserveResp := &cns.DeleteNetworkContainerResponse{Response: resp}
	err = service.Listener.Encode(w, &reserveResp)

	log.Response(service.Name, reserveResp, err)

}

func (service *httpRestService) getNetworkContainerStatus(w http.ResponseWriter, r *http.Request) {
	log.Printf("[Azure CNS] getNetworkContainerStatus")

	var req cns.GetNetworkContainerStatusRequest
	returnMessage := ""
	returnCode := 0
	err := service.Listener.Decode(w, r, &req)
	log.Request(service.Name, &req, err)

	if err != nil {
		return
	}

	service.lock.Lock()
	defer service.lock.Unlock()
	var ok bool
	var containerDetails containerstatus

	containerInfo := service.state.ContainerStatus
	if containerInfo != nil {
		containerDetails, ok = containerInfo[req.NetworkContainerid]
	} else {
		ok = false
	}

	var hostVersion string
	var vmVersion string

	if ok {
		savedReq := containerDetails.CreateNetworkContainerRequest
		containerVersion, err := service.imdsClient.GetNetworkContainerInfoFromHost(
			req.NetworkContainerid,
			savedReq.PrimaryInterfaceIdentifier,
			savedReq.AutherizationToken, swiftAPIVersion)

		if err != nil {
			returnCode = CallToHostFailed
			returnMessage = err.Error()
		} else {
			hostVersion = containerVersion.ProgrammedVersion
		}
	} else {
		returnMessage = "[Azure CNS] Never received call to create this container."
		returnCode = UnknownContainerID
	}

	resp := cns.Response{
		ReturnCode: returnCode,
		Message:    returnMessage,
	}

	networkContainerStatusReponse := cns.GetNetworkContainerStatusResponse{
		Response:           resp,
		NetworkContainerid: req.NetworkContainerid,
		AzureHostVersion:   hostVersion,
		Version:            vmVersion,
	}

	err = service.Listener.Encode(w, &networkContainerStatusReponse)

	log.Response(service.Name, networkContainerStatusReponse, err)
}

func (service *httpRestService) getInterfaceForContainer(w http.ResponseWriter, r *http.Request) {
	log.Printf("[Azure CNS] getInterfaceForContainer")

	var req cns.GetInterfaceForContainerRequest
	returnMessage := ""
	returnCode := 0
	err := service.Listener.Decode(w, r, &req)
	log.Request(service.Name, &req, err)

	if err != nil {
		return
	}

	containerInfo := service.state.ContainerStatus
	containerDetails, ok := containerInfo[req.NetworkContainerID]
	var interfaceName string
	var ipaddress string
	var vnetSpace []cns.IPSubnet

	if ok {
		savedReq := containerDetails.CreateNetworkContainerRequest
		interfaceName = savedReq.NetworkContainerid
		vnetSpace = savedReq.VnetAddressSpace
		ipaddress = savedReq.IPConfiguration.IPSubnet.IPAddress // it has to exist
	} else {
		returnMessage = "[Azure CNS] Never received call to create this container."
		returnCode = UnknownContainerID
		interfaceName = ""
		ipaddress = ""
	}

	resp := cns.Response{
		ReturnCode: returnCode,
		Message:    returnMessage,
	}

	getInterfaceForContainerResponse := cns.GetInterfaceForContainerResponse{
		Response:         resp,
		NetworkInterface: cns.NetworkInterface{Name: interfaceName, IPAddress: ipaddress},
		VnetAddressSpace: vnetSpace,
	}

	err = service.Listener.Encode(w, &getInterfaceForContainerResponse)

	log.Response(service.Name, getInterfaceForContainerResponse, err)
=======
// restoreNetworkState restores Network state that existed before reboot.
func (service *httpRestService) restoreNetworkState() error {
	log.Printf("[Azure CNS] Enter Restoring Network State")

	rebooted := false

	modTime, err := service.store.GetModificationTime()
	if err == nil {
		log.Printf("[Azure CNS] Store timestamp is %v.", modTime)

		rebootTime, err := platform.GetLastRebootTime()
		if err == nil && rebootTime.After(modTime) {
			log.Printf("[Azure CNS] reboot time %v mod time %v", rebootTime, modTime)
			rebooted = true
		}
	}

	if rebooted {
		for _, nwInfo := range service.state.Networks {
			enableSnat := true

			log.Printf("[Azure CNS] Restore nwinfo %v", nwInfo)

			if nwInfo.Options != nil {
				if _, ok := nwInfo.Options[dockerclient.OptDisableSnat]; ok {
					enableSnat = false
				}
			}

			if enableSnat {
				err := common.SetOutboundSNAT(nwInfo.NicInfo.Subnet)
				if err != nil {
					log.Printf("[Azure CNS] Error setting up SNAT outbound rule %v", err)
					return err
				}
			}
		}
	}

	return nil
>>>>>>> f877aec1
}<|MERGE_RESOLUTION|>--- conflicted
+++ resolved
@@ -31,14 +31,13 @@
 // httpRestService represents http listener for CNS - Container Networking Service.
 type httpRestService struct {
 	*cns.Service
-<<<<<<< HEAD
 	dockerClient     *dockerclient.DockerClient
 	imdsClient       *imdsclient.ImdsClient
 	ipamClient       *ipamclient.IpamClient
 	networkContainer *networkcontainers.NetworkContainers
 	routingTable     *routes.RoutingTable
 	store            store.KeyValueStore
-	state            httpRestServiceState
+	state            *httpRestServiceState
 	lock             sync.Mutex
 }
 
@@ -48,31 +47,16 @@
 	VMVersion                     string
 	HostVersion                   string
 	CreateNetworkContainerRequest cns.CreateNetworkContainerRequest
-=======
-	dockerClient *dockerclient.DockerClient
-	imdsClient   *imdsclient.ImdsClient
-	ipamClient   *ipamclient.IpamClient
-	routingTable *routes.RoutingTable
-	store        store.KeyValueStore
-	state        *httpRestServiceState
->>>>>>> f877aec1
 }
 
 // httpRestServiceState contains the state we would like to persist.
 type httpRestServiceState struct {
-<<<<<<< HEAD
 	Location        string
 	NetworkType     string
 	Initialized     bool
 	ContainerStatus map[string]containerstatus
+	Networks        map[string]*networkInfo
 	TimeStamp       time.Time
-=======
-	Location    string
-	NetworkType string
-	Initialized bool
-	Networks    map[string]*networkInfo
-	TimeStamp   time.Time
->>>>>>> f877aec1
 }
 
 type networkInfo struct {
@@ -111,7 +95,6 @@
 	serviceState.Networks = make(map[string]*networkInfo)
 
 	return &httpRestService{
-<<<<<<< HEAD
 		Service:          service,
 		store:            service.Service.Store,
 		dockerClient:     dc,
@@ -119,15 +102,7 @@
 		ipamClient:       ic,
 		networkContainer: nc,
 		routingTable:     routingTable,
-=======
-		Service:      service,
-		store:        service.Service.Store,
-		dockerClient: dc,
-		imdsClient:   imdsClient,
-		ipamClient:   ic,
-		routingTable: routingTable,
-		state:        serviceState,
->>>>>>> f877aec1
+		state:            serviceState,
 	}, nil
 
 }
@@ -823,7 +798,6 @@
 	return nil
 }
 
-<<<<<<< HEAD
 func (service *httpRestService) createOrUpdateNetworkContainer(w http.ResponseWriter, r *http.Request) {
 	log.Printf("[Azure CNS] createOrUpdateNetworkContainer")
 
@@ -1084,7 +1058,8 @@
 	err = service.Listener.Encode(w, &getInterfaceForContainerResponse)
 
 	log.Response(service.Name, getInterfaceForContainerResponse, err)
-=======
+}
+
 // restoreNetworkState restores Network state that existed before reboot.
 func (service *httpRestService) restoreNetworkState() error {
 	log.Printf("[Azure CNS] Enter Restoring Network State")
@@ -1125,5 +1100,4 @@
 	}
 
 	return nil
->>>>>>> f877aec1
 }