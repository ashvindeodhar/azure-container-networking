// Copyright 2017 Microsoft. All rights reserved.
// MIT License

package restserver

import (
	"bytes"
	"encoding/json"
	"encoding/xml"
	"fmt"
	"net"
	"net/http"
	"net/http/httptest"
	"net/url"
	"os"
	"strings"
	"testing"

	"github.com/Azure/azure-container-networking/cns"
	"github.com/Azure/azure-container-networking/cns/common"
	acncommon "github.com/Azure/azure-container-networking/common"
	"github.com/Azure/azure-container-networking/platform"
	"github.com/Azure/azure-container-networking/store"
)

type IPAddress struct {
	XMLName   xml.Name `xml:"IPAddress"`
	Address   string   `xml:"Address,attr"`
	IsPrimary bool     `xml:"IsPrimary,attr"`
}
type IPSubnet struct {
	XMLName   xml.Name `xml:"IPSubnet"`
	Prefix    string   `xml:"Prefix,attr"`
	IPAddress []IPAddress
}

type Interface struct {
	XMLName    xml.Name `xml:"Interface"`
	MacAddress string   `xml:"MacAddress,attr"`
	IsPrimary  bool     `xml:"IsPrimary,attr"`
	IPSubnet   []IPSubnet
}

type xmlDocument struct {
	XMLName   xml.Name `xml:"Interfaces"`
	Interface []Interface
}

var (
	service                               HTTPService
	mux                                   *http.ServeMux
	hostQueryForProgrammedVersionResponse = `{"httpStatusCode":"200","networkContainerId":"eab2470f-test-test-test-b3cd316979d5","version":"1"}`
	hostQueryResponse                     = xmlDocument{
		XMLName: xml.Name{Local: "Interfaces"},
		Interface: []Interface{Interface{
			XMLName:    xml.Name{Local: "Interface"},
			MacAddress: "*",
			IsPrimary:  true,
			IPSubnet: []IPSubnet{
				IPSubnet{XMLName: xml.Name{Local: "IPSubnet"},
					Prefix: "10.0.0.0/16",
					IPAddress: []IPAddress{
						IPAddress{
							XMLName:   xml.Name{Local: "IPAddress"},
							Address:   "10.0.0.4",
							IsPrimary: true},
					}},
			},
		}},
	}
)

func getInterfaceInfo(w http.ResponseWriter, r *http.Request) {
	w.Header().Set("Content-Type", "application/xml")
	output, _ := xml.Marshal(hostQueryResponse)
	w.Write(output)
}

func getContainerInfo(w http.ResponseWriter, r *http.Request) {
	w.Header().Set("Content-Type", "application/json; charset=UTF-8")
	w.WriteHeader(http.StatusOK)
	w.Write([]byte(hostQueryForProgrammedVersionResponse))
}

// Wraps the test run with service setup and teardown.
func TestMain(m *testing.M) {
	var config common.ServiceConfig
	var err error

	err = acncommon.CreateDirectory(platform.CNMRuntimePath)
	if err != nil {
		fmt.Printf("Failed to create File Store directory Error:%v", err.Error())
		os.Exit(1)
	}

	// Create the key value store.
	config.Store, err = store.NewJsonFileStore("azure-cns.json")
	if err != nil {
		fmt.Printf("Failed to create store: %v\n", err)
		os.Exit(1)
	}

	// Create the service.
	service, err = NewHTTPRestService(&config)
	if err != nil {
		fmt.Printf("Failed to create CNS object %v\n", err)
		os.Exit(1)
	}

	// Configure test mode.
	service.(*HTTPRestService).Name = "cns-test-server"
	//service.(*HTTPRestService).imdsClient.HostQueryURL = imdsclient.HostQueryURL
	//service.(*HTTPRestService).imdsClient.HostQueryURLForProgrammedVersion = imdsclient.HostQueryURLForProgrammedVersion
	// Following HostQueryURL and HostQueryURLForProgrammedVersion are only for mock environment.
	//service.(*httpRestService).imdsClient.HostQueryURL = "http://localhost:9000/getInterface"
	//service.(*httpRestService).imdsClient.HostQueryURLForProgrammedVersion = "http://localhost:9000/machine/plugins/?comp=nmagent&type=NetworkManagement/interfaces/%s/networkContainers/%s/authenticationToken/%s/api-version/%s"

	// Start the service.
	err = service.Start(&config)
	if err != nil {
		fmt.Printf("Failed to start CNS %v\n", err)
		os.Exit(2)
	}

	// Get the internal http mux as test hook.
	mux = service.(*HTTPRestService).Listener.GetMux()

	// Setup mock nmagent server
	u, err := url.Parse("tcp://localhost:9000")
	if err != nil {
		fmt.Println(err.Error())
	}

	nmAgentServer, err := acncommon.NewListener(u)
	if err != nil {
		fmt.Println(err.Error())
	}

	nmAgentServer.AddHandler("/getInterface", getInterfaceInfo)
	nmAgentServer.AddHandler("machine/plugins/?comp=nmagent&type=NetworkManagement/interfaces/{interface}/networkContainers/{networkContainer}/authenticationToken/{authToken}/api-version/{version}", getContainerInfo)

	err = nmAgentServer.Start(make(chan error, 1))
	if err != nil {
		fmt.Printf("Failed to start agent, err:%v.\n", err)
		return
	}

	// Run tests.
	exitCode := m.Run()

	// Cleanup.
	service.Stop()

	os.Exit(exitCode)
}

// Decodes service's responses to test requests.
func decodeResponse(w *httptest.ResponseRecorder, response interface{}) error {
	if w.Code != http.StatusOK {
		return fmt.Errorf("Request failed with HTTP error %d", w.Code)
	}

	if w.Result().Body == nil {
		return fmt.Errorf("Response body is empty")
	}

	return json.NewDecoder(w.Body).Decode(&response)
}

func setEnv(t *testing.T) *httptest.ResponseRecorder {
	envRequest := cns.SetEnvironmentRequest{Location: "Azure", NetworkType: "Underlay"}
	envRequestJSON := new(bytes.Buffer)
	json.NewEncoder(envRequestJSON).Encode(envRequest)

	req, err := http.NewRequest(http.MethodPost, cns.V2Prefix+cns.SetEnvironmentPath, envRequestJSON)
	if err != nil {
		t.Fatal(err)
	}

	w := httptest.NewRecorder()
	mux.ServeHTTP(w, req)
	return w
}

func TestSetEnvironment(t *testing.T) {
	fmt.Println("Test: SetEnvironment")

	var resp cns.Response
	w := setEnv(t)

	err := decodeResponse(w, &resp)
	if err != nil || resp.ReturnCode != 0 {
		t.Errorf("SetEnvironment failed with response %+v", resp)
	} else {
		fmt.Printf("SetEnvironment Responded with %+v\n", resp)
	}
}

// Tests CreateNetwork functionality.
func TestCreateNetwork(t *testing.T) {
	fmt.Println("Test: CreateNetwork")

	var body bytes.Buffer
	setEnv(t)
	info := &cns.CreateNetworkRequest{
		NetworkName: "azurenet",
	}

	json.NewEncoder(&body).Encode(info)

	req, err := http.NewRequest(http.MethodPost, cns.CreateNetworkPath, &body)
	if err != nil {
		t.Fatal(err)
	}

	w := httptest.NewRecorder()
	mux.ServeHTTP(w, req)
	var resp cns.Response

	err = decodeResponse(w, &resp)
	if err != nil || resp.ReturnCode != 0 {
		t.Errorf("CreateNetwork failed with response %+v", resp)
	} else {
		fmt.Printf("CreateNetwork Responded with %+v\n", resp)
	}
}

// Tests DeleteNetwork functionality.
func TestDeleteNetwork(t *testing.T) {
	fmt.Println("Test: DeleteNetwork")

	var body bytes.Buffer
	setEnv(t)
	info := &cns.DeleteNetworkRequest{
		NetworkName: "azurenet",
	}

	json.NewEncoder(&body).Encode(info)

	req, err := http.NewRequest(http.MethodPost, cns.DeleteNetworkPath, &body)
	if err != nil {
		t.Fatal(err)
	}

	w := httptest.NewRecorder()
	mux.ServeHTTP(w, req)
	var resp cns.Response

	err = decodeResponse(w, &resp)
	if err != nil || resp.ReturnCode != 0 {
		t.Errorf("DeleteNetwork failed with response %+v", resp)
	} else {
		fmt.Printf("DeleteNetwork Responded with %+v\n", resp)
	}
}

func TestReserveIPAddress(t *testing.T) {
	fmt.Println("Test: ReserveIPAddress")

	reserveIPRequest := cns.ReserveIPAddressRequest{ReservationID: "ip01"}
	reserveIPRequestJSON := new(bytes.Buffer)
	json.NewEncoder(reserveIPRequestJSON).Encode(reserveIPRequest)
	envRequest := cns.SetEnvironmentRequest{Location: "Azure", NetworkType: "Underlay"}
	envRequestJSON := new(bytes.Buffer)
	json.NewEncoder(envRequestJSON).Encode(envRequest)

	req, err := http.NewRequest(http.MethodPost, cns.ReserveIPAddressPath, envRequestJSON)
	if err != nil {
		t.Fatal(err)
	}

	w := httptest.NewRecorder()
	mux.ServeHTTP(w, req)
	var reserveIPAddressResponse cns.ReserveIPAddressResponse

	err = decodeResponse(w, &reserveIPAddressResponse)
	if err != nil || reserveIPAddressResponse.Response.ReturnCode != 0 {
		t.Errorf("SetEnvironment failed with response %+v", reserveIPAddressResponse)
	} else {
		fmt.Printf("SetEnvironment Responded with %+v\n", reserveIPAddressResponse)
	}
}

func TestReleaseIPAddress(t *testing.T) {
	fmt.Println("Test: ReleaseIPAddress")

	releaseIPRequest := cns.ReleaseIPAddressRequest{ReservationID: "ip01"}
	releaseIPAddressRequestJSON := new(bytes.Buffer)
	json.NewEncoder(releaseIPAddressRequestJSON).Encode(releaseIPRequest)

	req, err := http.NewRequest(http.MethodPost, cns.ReleaseIPAddressPath, releaseIPAddressRequestJSON)
	if err != nil {
		t.Fatal(err)
	}

	w := httptest.NewRecorder()
	mux.ServeHTTP(w, req)
	var releaseIPAddressResponse cns.Response

	err = decodeResponse(w, &releaseIPAddressResponse)
	if err != nil || releaseIPAddressResponse.ReturnCode != 0 {
		t.Errorf("SetEnvironment failed with response %+v", releaseIPAddressResponse)
	} else {
		fmt.Printf("SetEnvironment Responded with %+v\n", releaseIPAddressResponse)
	}
}

func TestGetIPAddressUtilization(t *testing.T) {
	fmt.Println("Test: GetIPAddressUtilization")

	req, err := http.NewRequest(http.MethodGet, cns.GetIPAddressUtilizationPath, nil)
	if err != nil {
		t.Fatal(err)
	}

	w := httptest.NewRecorder()
	mux.ServeHTTP(w, req)
	var iPAddressesUtilizationResponse cns.IPAddressesUtilizationResponse

	err = decodeResponse(w, &iPAddressesUtilizationResponse)
	if err != nil || iPAddressesUtilizationResponse.Response.ReturnCode != 0 {
		t.Errorf("GetIPAddressUtilization failed with response %+v\n", iPAddressesUtilizationResponse)
	} else {
		fmt.Printf("GetIPAddressUtilization Responded with %+v\n", iPAddressesUtilizationResponse)
	}
}

func TestGetHostLocalIP(t *testing.T) {
	fmt.Println("Test: GetHostLocalIP")

	setEnv(t)

	req, err := http.NewRequest(http.MethodGet, cns.GetHostLocalIPPath, nil)
	if err != nil {
		t.Fatal(err)
	}

	w := httptest.NewRecorder()
	mux.ServeHTTP(w, req)
	var hostLocalIPAddressResponse cns.HostLocalIPAddressResponse

	err = decodeResponse(w, &hostLocalIPAddressResponse)
	if err != nil || hostLocalIPAddressResponse.Response.ReturnCode != 0 {
		t.Errorf("GetHostLocalIP failed with response %+v", hostLocalIPAddressResponse)
	} else {
		fmt.Printf("GetHostLocalIP Responded with %+v\n", hostLocalIPAddressResponse)
	}
}

func TestGetUnhealthyIPAddresses(t *testing.T) {
	fmt.Println("Test: GetGhostIPAddresses")

	req, err := http.NewRequest(http.MethodGet, cns.GetUnhealthyIPAddressesPath, nil)
	if err != nil {
		t.Fatal(err)
	}

	w := httptest.NewRecorder()
	mux.ServeHTTP(w, req)
	var getIPAddressesResponse cns.GetIPAddressesResponse

	err = decodeResponse(w, &getIPAddressesResponse)
	if err != nil || getIPAddressesResponse.Response.ReturnCode != 0 {
		t.Errorf("GetUnhealthyIPAddresses failed with response %+v", getIPAddressesResponse)
	} else {
		fmt.Printf("GetUnhealthyIPAddresses Responded with %+v\n", getIPAddressesResponse)
	}
}

func setOrchestratorType(t *testing.T, orchestratorType string) error {
	var body bytes.Buffer

	info := &cns.SetOrchestratorTypeRequest{OrchestratorType: orchestratorType}

	json.NewEncoder(&body).Encode(info)

	req, err := http.NewRequest(http.MethodPost, cns.SetOrchestratorType, &body)
	if err != nil {
		t.Fatal(err)
	}

	w := httptest.NewRecorder()
	mux.ServeHTTP(w, req)

	var resp cns.Response
	err = decodeResponse(w, &resp)
	fmt.Printf("Raw response: %+v", w.Body)
	if err != nil || resp.ReturnCode != 0 {
		t.Errorf("setOrchestratorType failed with response %+v Err:%+v", resp, err)
		t.Fatal(err)
	} else {
		fmt.Printf("setOrchestratorType passed with response %+v Err:%+v", resp, err)
	}

	fmt.Printf("setOrchestratorType succeeded with response %+v\n", resp)
	return nil
}

func creatOrUpdateNetworkContainerWithName(
	t *testing.T, createNetworkContainerRequest *cns.CreateNetworkContainerRequest) error {
	var body bytes.Buffer
	json.NewEncoder(&body).Encode(createNetworkContainerRequest)

	req, err := http.NewRequest(http.MethodPost, cns.CreateOrUpdateNetworkContainer, &body)
	if err != nil {
		t.Fatal(err)
	}

	w := httptest.NewRecorder()
	mux.ServeHTTP(w, req)
	var resp cns.CreateNetworkContainerResponse
	err = decodeResponse(w, &resp)

	if err != nil || resp.Response.ReturnCode != 0 {
		t.Errorf("CreateNetworkContainerRequest failed with response %+v Err:%+v", resp, err)
		t.Fatal(err)
	} else {
		fmt.Printf("CreateNetworkContainerRequest passed with response %+v Err:%+v", resp, err)
	}

	fmt.Printf("CreateNetworkContainerRequest succeeded with response %+v\n", resp)
	return nil
}

<<<<<<< HEAD
func getNetworkCotnainerByContext(t *testing.T, name string) error {
=======
func deleteNetworkAdapterWithName(t *testing.T, name string) error {
	var body bytes.Buffer
	var resp cns.DeleteNetworkContainerResponse

	deleteInfo := &cns.DeleteNetworkContainerRequest{
		NetworkContainerid: name,
	}

	json.NewEncoder(&body).Encode(deleteInfo)
	req, err := http.NewRequest(http.MethodPost, cns.DeleteNetworkContainer, &body)
	if err != nil {
		t.Fatal(err)
	}

	w := httptest.NewRecorder()
	mux.ServeHTTP(w, req)

	err = decodeResponse(w, &resp)
	if err != nil || resp.Response.ReturnCode != 0 {
		t.Errorf("DeleteNetworkContainer failed with response %+v Err:%+v", resp, err)
		t.Fatal(err)
	}

	fmt.Printf("DeleteNetworkContainer succeded with response %+v\n", resp)
	return nil
}

func getNetworkContainerByContext(t *testing.T, name string) error {
>>>>>>> 84fb35b5
	var body bytes.Buffer
	var resp cns.GetNetworkContainerResponse

	podInfo := cns.KubernetesPodInfo{PodName: "testpod", PodNamespace: "testpodnamespace"}
	podInfoBytes, err := json.Marshal(podInfo)
	getReq := &cns.GetNetworkContainerRequest{OrchestratorContext: podInfoBytes}

	json.NewEncoder(&body).Encode(getReq)
	req, err := http.NewRequest(http.MethodPost, cns.GetNetworkContainerByOrchestratorContext, &body)
	if err != nil {
		t.Fatal(err)
	}

	w := httptest.NewRecorder()
	mux.ServeHTTP(w, req)

	err = decodeResponse(w, &resp)
	if err != nil || resp.Response.ReturnCode != 0 {
		t.Errorf("GetNetworkContainerByContext failed with response %+v Err:%+v", resp, err)
		t.Fatal(err)
	}

	fmt.Printf("**GetNetworkContainerByContext succeded with response %+v, raw:%+v\n", resp, w.Body)
	return nil
}

func getNonExistNetworkContainerByContext(t *testing.T, name string) error {
	var body bytes.Buffer
	var resp cns.GetNetworkContainerResponse

	podInfo := cns.KubernetesPodInfo{PodName: "testpod", PodNamespace: "testpodnamespace"}
	podInfoBytes, err := json.Marshal(podInfo)
	getReq := &cns.GetNetworkContainerRequest{OrchestratorContext: podInfoBytes}

	json.NewEncoder(&body).Encode(getReq)
	req, err := http.NewRequest(http.MethodPost, cns.GetNetworkContainerByOrchestratorContext, &body)
	if err != nil {
		t.Fatal(err)
	}

	w := httptest.NewRecorder()
	mux.ServeHTTP(w, req)

	err = decodeResponse(w, &resp)
	if err != nil || resp.Response.ReturnCode != UnknownContainerID {
		t.Errorf("GetNetworkContainerByContext unexpected response %+v Err:%+v", resp, err)
		t.Fatal(err)
	}

	fmt.Printf("**GetNonExistNetworkContainerByContext succeded with response %+v, raw:%+v\n", resp, w.Body)
	return nil
}

func getNetworkContainerStatus(t *testing.T, name string) error {
	var body bytes.Buffer
	var resp cns.GetNetworkContainerStatusResponse

	getReq := &cns.GetNetworkContainerStatusRequest{
		NetworkContainerid: "ethWebApp",
	}

	json.NewEncoder(&body).Encode(getReq)
	req, err := http.NewRequest(http.MethodPost, cns.GetNetworkContainerStatus, &body)
	if err != nil {
		t.Fatal(err)
	}

	w := httptest.NewRecorder()
	mux.ServeHTTP(w, req)

	err = decodeResponse(w, &resp)
	if err != nil || resp.Response.ReturnCode != 0 {
		t.Errorf("GetNetworkContainerStatus failed with response %+v Err:%+v", resp, err)
		t.Fatal(err)
	}

	fmt.Printf("**GetNetworkContainerStatus succeded with response %+v, raw:%+v\n", resp, w.Body)
	return nil
}

func getInterfaceForContainer(t *testing.T, name string) error {
	var body bytes.Buffer
	var resp cns.GetInterfaceForContainerResponse

	getReq := &cns.GetInterfaceForContainerRequest{
		NetworkContainerID: "ethWebApp",
	}

	json.NewEncoder(&body).Encode(getReq)
	req, err := http.NewRequest(http.MethodPost, cns.GetInterfaceForContainer, &body)
	if err != nil {
		t.Fatal(err)
	}

	w := httptest.NewRecorder()
	mux.ServeHTTP(w, req)

	err = decodeResponse(w, &resp)
	if err != nil || resp.Response.ReturnCode != 0 {
		t.Errorf("GetInterfaceForContainer failed with response %+v Err:%+v", resp, err)
		t.Fatal(err)
	}

	fmt.Printf("**GetInterfaceForContainer succeded with response %+v, raw:%+v\n", resp, w.Body)
	return nil
}

func TestSetOrchestratorType(t *testing.T) {
	fmt.Println("Test: TestSetOrchestratorType")

	setEnv(t)

	err := setOrchestratorType(t, cns.Kubernetes)
	if err != nil {
		t.Errorf("setOrchestratorType failed Err:%+v", err)
		t.Fatal(err)
	}
}

func TestCreateNetworkContainer(t *testing.T) {
	// requires more than 30 seconds to run
	fmt.Println("Test: TestCreateNetworkContainer")

	setEnv(t)
	setOrchestratorType(t, cns.ServiceFabric)

<<<<<<< HEAD
	orchestratorContext, _ := json.Marshal(
		cns.KubernetesPodInfo{PodName: "testpod", PodNamespace: "testpodnamespace"})

	// Setup NC: ethWebApp
	createNetworkContainerRequest := &cns.CreateNetworkContainerRequest{
		Version:                    "0.1",
		NetworkContainerid:         "ethWebApp",
		NetworkContainerType:       "WebApps",
		PrimaryInterfaceIdentifier: "11.0.0.7",
		OrchestratorContext:        orchestratorContext,
		IPConfiguration: cns.IPConfiguration{
			DNSServers:       []string{"8.8.8.8", "8.8.4.4"},
			GatewayIPAddress: "11.0.0.1",
			IPSubnet:         cns.IPSubnet{IPAddress: "11.0.0.5", PrefixLength: 24},
		},
	}

	if err := creatOrUpdateNetworkContainerWithName(t, createNetworkContainerRequest); err != nil {
		t.Errorf("creatOrUpdateNetworkContainerWithName failed with error: %v", err)
		t.Fatal(err)
	}

	// Setup NC: ethWebApp
	createNetworkContainerRequest = &cns.CreateNetworkContainerRequest{
		Version:                    "0.1",
		NetworkContainerid:         "ethWebApp",
		NetworkContainerType:       "WebApps",
		PrimaryInterfaceIdentifier: "11.0.0.7",
		OrchestratorContext:        orchestratorContext,
		IPConfiguration: cns.IPConfiguration{
			DNSServers:       []string{"8.8.8.8", "8.8.4.4"},
			GatewayIPAddress: "11.0.0.1",
			IPSubnet:         cns.IPSubnet{IPAddress: "11.0.0.6", PrefixLength: 24},
		},
	}

	if err := creatOrUpdateNetworkContainerWithName(t, createNetworkContainerRequest); err != nil {
		t.Errorf("Updating interface failed with error: %v", err)
=======
	// Test create network container of type JobObject
	fmt.Println("TestCreateNetworkContainer: JobObject")
	err := creatOrUpdateNetworkContainerWithName(t, "testJobObject", "10.1.0.5", "JobObject")
	if err != nil {
		t.Errorf("Failed to save the goal state for network container of type JobObject "+
			" due to error: %+v", err)
		t.Fatal(err)
	}

	fmt.Println("Deleting the saved goal state for network container of type JobObject")
	err = deleteNetworkAdapterWithName(t, "testJobObject")
	if err != nil {
		t.Errorf("Failed to delete the saved goal state due to error: %+v", err)
		t.Fatal(err)
	}

	// Test create network container of type WebApps
	fmt.Println("TestCreateNetworkContainer: WebApps")
	err = creatOrUpdateNetworkContainerWithName(t, "ethWebApp", "192.0.0.5", "WebApps")
	if err != nil {
		t.Errorf("creatOrUpdateWebAppContainerWithName failed Err:%+v", err)
		t.Fatal(err)
	}

	err = creatOrUpdateNetworkContainerWithName(t, "ethWebApp", "192.0.0.6", "WebApps")
	if err != nil {
		t.Errorf("Updating interface failed Err:%+v", err)
>>>>>>> 84fb35b5
		t.Fatal(err)
	}

	fmt.Println("Now calling DeleteNetworkContainer")

	if err := deleteNetworkContainerWithName(t, "ethWebApp"); err != nil {
		t.Errorf("Deleting interface failed Err:%+v", err)
		t.Fatal(err)
	}

	// Test create network container of type COW
	err = creatOrUpdateNetworkContainerWithName(t, "testCOWContainer", "10.0.0.5", "COW")
	if err != nil {
		t.Errorf("Failed to save the goal state for network container of type COW"+
			" due to error: %+v", err)
		t.Fatal(err)
	}

	fmt.Println("Deleting the saved goal state for network container of type COW")
	err = deleteNetworkAdapterWithName(t, "testCOWContainer")
	if err != nil {
		t.Errorf("Failed to delete the saved goal state due to error: %+v", err)
		t.Fatal(err)
	}

}

func TestGetNetworkContainerByOrchestratorContext(t *testing.T) {
	// requires more than 30 seconds to run
	fmt.Println("Test: TestGetNetworkContainerByOrchestratorContext")

	setEnv(t)
	setOrchestratorType(t, cns.Kubernetes)

	// Setup NC: ethWebApp
	orchestratorContext, _ := json.Marshal(
		cns.KubernetesPodInfo{PodName: "testpod", PodNamespace: "testpodnamespace"})

	createNetworkContainerRequest := &cns.CreateNetworkContainerRequest{
		Version:                    "0.1",
		NetworkContainerid:         "ethWebApp",
		NetworkContainerType:       "AzureContainerInstance",
		PrimaryInterfaceIdentifier: "11.0.0.7",
		OrchestratorContext:        orchestratorContext,
		IPConfiguration: cns.IPConfiguration{
			DNSServers:       []string{"8.8.8.8", "8.8.4.4"},
			GatewayIPAddress: "11.0.0.1",
			IPSubnet:         cns.IPSubnet{IPAddress: "11.0.0.5", PrefixLength: 24},
		},
	}

	if err := creatOrUpdateNetworkContainerWithName(t, createNetworkContainerRequest); err != nil {
		t.Errorf("Updating interface failed with error: %v", err)
		t.Fatal(err)
	}

<<<<<<< HEAD
	fmt.Println("Now calling getNetworkCotnainerStatus")
	if err := getNetworkCotnainerByContext(t, "ethWebApp"); err != nil {
=======
	fmt.Println("Now calling getNetworkContainerStatus")
	err = getNetworkContainerByContext(t, "ethWebApp")
	if err != nil {
>>>>>>> 84fb35b5
		t.Errorf("TestGetNetworkContainerByOrchestratorContext failed Err:%+v", err)
		t.Fatal(err)
	}

	fmt.Println("Now calling DeleteNetworkContainer")

	if err := deleteNetworkContainerWithName(t, "ethWebApp"); err != nil {
		t.Errorf("Deleting interface failed Err:%+v", err)
		t.Fatal(err)
	}

<<<<<<< HEAD
	if err := getNonExistNetworkCotnainerByContext(t, "ethWebApp"); err != nil {
=======
	err = getNonExistNetworkContainerByContext(t, "ethWebApp")
	if err != nil {
>>>>>>> 84fb35b5
		t.Errorf("TestGetNetworkContainerByOrchestratorContext failed Err:%+v", err)
		t.Fatal(err)
	}
}

func TestGetNetworkContainerStatus(t *testing.T) {
	// requires more than 30 seconds to run
	fmt.Println("Test: TestCreateNetworkContainer")

	setEnv(t)

	// Setup NC: ethWebApp
	orchestratorContext, _ := json.Marshal(
		cns.KubernetesPodInfo{PodName: "testpod", PodNamespace: "testpodnamespace"})

	createNetworkContainerRequest := &cns.CreateNetworkContainerRequest{
		Version:                    "0.1",
		NetworkContainerid:         "ethWebApp",
		NetworkContainerType:       "WebApps",
		PrimaryInterfaceIdentifier: "11.0.0.7",
		OrchestratorContext:        orchestratorContext,
		IPConfiguration: cns.IPConfiguration{
			DNSServers:       []string{"8.8.8.8", "8.8.4.4"},
			GatewayIPAddress: "11.0.0.1",
			IPSubnet:         cns.IPSubnet{IPAddress: "11.0.0.5", PrefixLength: 24},
		},
	}

	if err := creatOrUpdateNetworkContainerWithName(t, createNetworkContainerRequest); err != nil {
		t.Errorf("creatOrUpdateNetworkContainerWithName failed with error: %v", err)
		t.Fatal(err)
	}

<<<<<<< HEAD
	fmt.Println("Now calling getNetworkCotnainerStatus")
	if err := getNetworkCotnainerStatus(t, "ethWebApp"); err != nil {
		t.Errorf("getNetworkCotnainerStatus failed Err:%+v", err)
=======
	fmt.Println("Now calling getNetworkContainerStatus")
	err = getNetworkContainerStatus(t, "ethWebApp")
	if err != nil {
		t.Errorf("getNetworkContainerStatus failed Err:%+v", err)
>>>>>>> 84fb35b5
		t.Fatal(err)
	}

	fmt.Println("Now calling DeleteNetworkContainer")

	if err := deleteNetworkContainerWithName(t, "ethWebApp"); err != nil {
		t.Errorf("Deleting interface failed Err:%+v", err)
		t.Fatal(err)
	}
}

func TestGetInterfaceForNetworkContainer(t *testing.T) {
	// requires more than 30 seconds to run
	fmt.Println("Test: TestCreateNetworkContainer")

	setEnv(t)

	// Setup NC: ethWebApp
	orchestratorContext, _ := json.Marshal(
		cns.KubernetesPodInfo{PodName: "testpod", PodNamespace: "testpodnamespace"})

	createNetworkContainerRequest := &cns.CreateNetworkContainerRequest{
		Version:                    "0.1",
		NetworkContainerid:         "ethWebApp",
		NetworkContainerType:       "WebApps",
		PrimaryInterfaceIdentifier: "11.0.0.7",
		OrchestratorContext:        orchestratorContext,
		IPConfiguration: cns.IPConfiguration{
			DNSServers:       []string{"8.8.8.8", "8.8.4.4"},
			GatewayIPAddress: "11.0.0.1",
			IPSubnet:         cns.IPSubnet{IPAddress: "11.0.0.5", PrefixLength: 24},
		},
	}

	if err := creatOrUpdateNetworkContainerWithName(t, createNetworkContainerRequest); err != nil {
		t.Errorf("creatOrUpdateNetworkContainerWithName failed with error: %v", err)
		t.Fatal(err)
	}

	fmt.Println("Now calling getInterfaceForContainer")
	if err := getInterfaceForContainer(t, "ethWebApp"); err != nil {
		t.Errorf("getInterfaceForContainer failed Err:%+v", err)
		t.Fatal(err)
	}

	fmt.Println("Now calling DeleteNetworkContainer")

	if err := deleteNetworkContainerWithName(t, "ethWebApp"); err != nil {
		t.Errorf("Deleting interface failed Err:%+v", err)
		t.Fatal(err)
	}
}

func TestGetNumOfCPUCores(t *testing.T) {
	fmt.Println("Test: getNumberOfCPUCores")

	var (
		err error
		req *http.Request
	)

	req, err = http.NewRequest(http.MethodGet, cns.NumberOfCPUCoresPath, nil)
	if err != nil {
		t.Fatal(err)
	}

	var w *httptest.ResponseRecorder
	w = httptest.NewRecorder()
	mux.ServeHTTP(w, req)
	var numOfCoresResponse cns.NumOfCPUCoresResponse

	err = decodeResponse(w, &numOfCoresResponse)
	if err != nil || numOfCoresResponse.Response.ReturnCode != 0 {
		t.Errorf("getNumberOfCPUCores failed with response %+v", numOfCoresResponse)
	} else {
		fmt.Printf("getNumberOfCPUCores Responded with %+v\n", numOfCoresResponse)
	}
}

func TestCompartmentWithNCs(t *testing.T) {
	fmt.Println("Test: TestCompartmentWithNCs")

	if "windows" != platform.GetOSInfo() {
		errInfo := fmt.Errorf("TestCompartmentWithNCs is windows specific test")
		t.Errorf(errInfo.Error())
		t.Fatal(errInfo)
	}

	setEnv(t)
	setOrchestratorType(t, cns.Kubernetes)

	// setup 3 NCs for this test
	// Get the primary interface IP
	conn, err := net.Dial("udp", "8.8.8.8:80")
	if err != nil {
		t.Errorf("Failed to get the primary interface IP due to error: %v", err)
		t.Fatal(err)
	}

	defer conn.Close()
	primaryInterfaceIP := strings.Split(conn.LocalAddr().(*net.UDPAddr).String(), ":")[0]

	// Setup NC: Swift_170e7a01-a4da-4851-cea5-08589a449645
	createNetworkContainerRequest := &cns.CreateNetworkContainerRequest{
		Version:                    "0.1",
		NetworkContainerid:         "Swift_170e7a01-a4da-4851-cea5-08589a449645",
		NetworkContainerType:       "JobObject",
		PrimaryInterfaceIdentifier: primaryInterfaceIP,
		IPConfiguration: cns.IPConfiguration{
			DNSServers:       []string{"192.168.0.66", "192.168.0.67"},
			GatewayIPAddress: "192.168.0.65",
			IPSubnet:         cns.IPSubnet{IPAddress: "192.168.0.70", PrefixLength: 26},
		},
		MultiTenancyInfo: cns.MultiTenancyInfo{EncapType: "Vlan", ID: 2},
	}

	if err := creatOrUpdateNetworkContainerWithName(t, createNetworkContainerRequest); err != nil {
		t.Errorf("creatOrUpdateNetworkContainerWithName failed with error: %v", err)
		t.Fatal(err)
	}

	// Setup NC: Swift_171e7a01-a4da-4851-cea5-08589a449645
	createNetworkContainerRequest = &cns.CreateNetworkContainerRequest{
		Version:                    "0.1",
		NetworkContainerid:         "Swift_171e7a01-a4da-4851-cea5-08589a449645",
		NetworkContainerType:       "JobObject",
		PrimaryInterfaceIdentifier: primaryInterfaceIP,
		IPConfiguration: cns.IPConfiguration{
			DNSServers:       []string{"192.168.0.66", "192.168.0.67"},
			GatewayIPAddress: "192.168.0.65",
			IPSubnet:         cns.IPSubnet{IPAddress: "192.168.0.71", PrefixLength: 26},
		},
		MultiTenancyInfo: cns.MultiTenancyInfo{EncapType: "Vlan", ID: 3},
	}

	if err := creatOrUpdateNetworkContainerWithName(t, createNetworkContainerRequest); err != nil {
		t.Errorf("creatOrUpdateNetworkContainerWithName failed with error: %v", err)
		t.Fatal(err)
	}

	// Setup NC: Swift_180e7a01-a4da-4851-cea5-08589a449645
	createNetworkContainerRequest = &cns.CreateNetworkContainerRequest{
		Version:                    "0.1",
		NetworkContainerid:         "Swift_180e7a01-a4da-4851-cea5-08589a449645",
		NetworkContainerType:       "JobObject",
		PrimaryInterfaceIdentifier: primaryInterfaceIP,
		IPConfiguration: cns.IPConfiguration{
			DNSServers:       []string{"192.168.0.66", "192.168.0.67"},
			GatewayIPAddress: "192.168.0.65",
			IPSubnet:         cns.IPSubnet{IPAddress: "192.168.0.80", PrefixLength: 26},
		},
		MultiTenancyInfo: cns.MultiTenancyInfo{EncapType: "Vlan", ID: 4},
	}

	if err := creatOrUpdateNetworkContainerWithName(t, createNetworkContainerRequest); err != nil {
		t.Errorf("creatOrUpdateNetworkContainerWithName failed with error: %v", err)
		t.Fatal(err)
	}

	defer func() {
		// Remove the network containers
		deleteNetworkContainerWithName(t, "Swift_170e7a01-a4da-4851-cea5-08589a449645")
		deleteNetworkContainerWithName(t, "Swift_171e7a01-a4da-4851-cea5-08589a449645")
		deleteNetworkContainerWithName(t, "Swift_180e7a01-a4da-4851-cea5-08589a449645")
	}()

	createCompartmentWithValidNCIDs(t)
	createCompartmentWithInvalidNCIDs(t)
	createCompartmentWithNCsTestMaxNCCount(t)
	createCompartmentWithDuplicateNCIDs(t)

	deleteInvalidCompartments(t)
}

func deleteInvalidCompartments(t *testing.T) {
	invalidCompartmentIDs := []int{0, 1, 100}

	for _, invalidCompartmentID := range invalidCompartmentIDs {
		fmt.Printf("deleteInvalidCompartment for compartmentID %d\n", invalidCompartmentID)

		reqInfo := cns.DeleteCompartmentWithNCsRequest{
			CompartmentID: invalidCompartmentID,
		}

		var (
			body bytes.Buffer
			resp cns.Response
		)

		json.NewEncoder(&body).Encode(reqInfo)
		reqPost, err := http.NewRequest(http.MethodDelete, cns.DeleteCompartmentWithNCs, &body)
		if err != nil {
			t.Fatal(err)
		}

		w := httptest.NewRecorder()
		mux.ServeHTTP(w, reqPost)

		err = decodeResponse(w, &resp)
		if err != nil || resp.ReturnCode != InvalidParameter {
			t.Errorf("deleteInvalidCompartment unexpected response %+v Err: %+v", resp, err)
			t.Fatal(err)
		}

		fmt.Printf("deleteInvalidCompartment succeded with response %+v, raw: %+v\n", resp, w.Body)
	}
}

func deleteCompartmentWithNCs(t *testing.T, compartmentID int) {
	fmt.Printf("deleteCompartmentWithNCs for compartmentID %d\n", compartmentID)

	reqInfo := cns.DeleteCompartmentWithNCsRequest{
		CompartmentID: compartmentID,
	}

	var (
		body bytes.Buffer
		resp cns.Response
	)

	json.NewEncoder(&body).Encode(reqInfo)
	reqPost, err := http.NewRequest(http.MethodDelete, cns.DeleteCompartmentWithNCs, &body)
	if err != nil {
		t.Fatal(err)
	}

	w := httptest.NewRecorder()
	mux.ServeHTTP(w, reqPost)

	err = decodeResponse(w, &resp)
	if err != nil || resp.ReturnCode != Success {
		t.Errorf("DeleteCompartmentWithNCs unexpected response %+v Err:%+v", resp, err)
		t.Fatal(err)
	}

	fmt.Printf("DeleteCompartmentWithNCs succeded with response %+v, raw:%+v\n", resp, w.Body)
	return
}

func createCompartmentWithInvalidNCIDs(t *testing.T) {
	fmt.Printf("createCompartmentWithInvalidNCIDs:\n" +
		"Swift_170e7a01-a4da-4851-cea5-08589a449645\nSwift_180e7a01-a4da-4851-cea5-08589a449645")

	ncIDs := []string{"170e7a01-a4da-4851-cea5-08589a449645", "1801e7a01-a4da-4851-cea5-08589a449645"}
	reqInfo := cns.CreateCompartmentWithNCsRequest{
		NCIDs: ncIDs,
	}

	var (
		body bytes.Buffer
		resp cns.CreateCompartmentWithNCsResponse
	)

	json.NewEncoder(&body).Encode(reqInfo)
	reqPost, err := http.NewRequest(http.MethodPost, cns.CreateCompartmentWithNCs, &body)
	if err != nil {
		t.Fatal(err)
	}

	w := httptest.NewRecorder()
	mux.ServeHTTP(w, reqPost)

	err = decodeResponse(w, &resp)
	if err != nil || resp.Response.ReturnCode != InvalidParameter {
		t.Errorf("CreateCompartmentWithNCs unexpected response %+v Err:%+v", resp, err)
		t.Fatal(err)
	}

	fmt.Printf("CreateCompartmentWithNCs succeded with response %+v, raw:%+v\n", resp, w.Body)
	return
}

func createCompartmentWithValidNCIDs(t *testing.T) {
	fmt.Printf("createCompartmentWithValidNCIDs:\n" +
		"Swift_170e7a01-a4da-4851-cea5-08589a449645\nSwift_171e7a01-a4da-4851-cea5-08589a449645\n")

	ncIDs := []string{"170e7a01-a4da-4851-cea5-08589a449645", "171e7a01-a4da-4851-cea5-08589a449645"}
	reqInfo := cns.CreateCompartmentWithNCsRequest{
		NCIDs: ncIDs,
	}

	var body bytes.Buffer
	var resp cns.CreateCompartmentWithNCsResponse

	json.NewEncoder(&body).Encode(reqInfo)
	reqPost, err := http.NewRequest(http.MethodPost, cns.CreateCompartmentWithNCs, &body)
	if err != nil {
		t.Fatal(err)
	}

	w := httptest.NewRecorder()
	mux.ServeHTTP(w, reqPost)

	err = decodeResponse(w, &resp)
	if err != nil || resp.Response.ReturnCode != 0 {
		t.Errorf("CreateCompartmentWithNCs unexpected response %+v Err:%+v", resp, err)
		t.Fatal(err)
	}

	fmt.Printf("CreateCompartmentWithNCs succeded with response %+v, raw:%+v\n", resp, w.Body)

	deleteCompartmentWithNCs(t, resp.CompartmentID)
}

func createCompartmentWithNCsTestMaxNCCount(t *testing.T) {
	fmt.Printf("CreateCompartmentWithNCs:\n" +
		"Swift_170e7a01-a4da-4851-cea5-08589a449645\nSwift_171e7a01-a4da-4851-cea5-08589a449645" +
		"\nSwift_172e7a01-a4da-4851-cea5-08589a449645\n")

	ncIDs := []string{"170e7a01-a4da-4851-cea5-08589a449645",
		"171e7a01-a4da-4851-cea5-08589a449645", "Swift_172e7a01-a4da-4851-cea5-08589a449645"}
	reqInfo := cns.CreateCompartmentWithNCsRequest{
		NCIDs: ncIDs,
	}

	var body bytes.Buffer
	var resp cns.CreateCompartmentWithNCsResponse

	json.NewEncoder(&body).Encode(reqInfo)
	reqPost, err := http.NewRequest(http.MethodPost, cns.CreateCompartmentWithNCs, &body)
	if err != nil {
		t.Fatal(err)
	}

	w := httptest.NewRecorder()
	mux.ServeHTTP(w, reqPost)

	err = decodeResponse(w, &resp)
	if err != nil || resp.Response.ReturnCode != InvalidParameter {
		t.Errorf("CreateCompartmentWithNCs unexpected response %+v Err:%+v", resp, err)
		t.Fatal(err)
	}

	fmt.Printf("CreateCompartmentWithNCs succeded with response %+v, raw:%+v\n", resp, w.Body)
	return
}

func createCompartmentWithDuplicateNCIDs(t *testing.T) {
	fmt.Printf("createCompartmentWithDuplicateNCIDs:\n" +
		"Swift_170e7a01-a4da-4851-cea5-08589a449645\nSwift_170e7a01-a4da-4851-cea5-08589a449645")

	ncIDs := []string{"170e7a01-a4da-4851-cea5-08589a449645", "170e7a01-a4da-4851-cea5-08589a449645"}
	reqInfo := cns.CreateCompartmentWithNCsRequest{
		NCIDs: ncIDs,
	}

	var body bytes.Buffer
	var resp cns.CreateCompartmentWithNCsResponse

	json.NewEncoder(&body).Encode(reqInfo)
	reqPost, err := http.NewRequest(http.MethodPost, cns.CreateCompartmentWithNCs, &body)
	if err != nil {
		t.Fatal(err)
	}

	w := httptest.NewRecorder()
	mux.ServeHTTP(w, reqPost)

	err = decodeResponse(w, &resp)
	if err != nil || resp.Response.ReturnCode != UnexpectedError {
		t.Errorf("CreateCompartmentWithNCs unexpected response %+v Err:%+v", resp, err)
		t.Fatal(err)
	}

	fmt.Printf("CreateCompartmentWithNCs succeded with response %+v, raw:%+v\n", resp, w.Body)
	return
}

func deleteNetworkContainerWithName(t *testing.T, name string) error {
	var body bytes.Buffer
	info := &cns.DeleteNetworkContainerRequest{
		NetworkContainerid: name,
	}

	json.NewEncoder(&body).Encode(info)

	req, err := http.NewRequest(http.MethodPost, cns.DeleteNetworkContainer, &body)
	if err != nil {
		t.Fatal(err)
	}

	w := httptest.NewRecorder()
	mux.ServeHTTP(w, req)
	var resp cns.DeleteNetworkContainerResponse
	err = decodeResponse(w, &resp)

	if err != nil || resp.Response.ReturnCode != Success {
		t.Errorf("DeleteNetworkContainerRequest failed with response %+v Err:%+v", resp, err)
		t.Fatal(err)
	}

	fmt.Printf("DeleteNetworkContainerRequest succeeded with response %+v\n", resp)

	return nil
}<|MERGE_RESOLUTION|>--- conflicted
+++ resolved
@@ -422,9 +422,6 @@
 	return nil
 }
 
-<<<<<<< HEAD
-func getNetworkCotnainerByContext(t *testing.T, name string) error {
-=======
 func deleteNetworkAdapterWithName(t *testing.T, name string) error {
 	var body bytes.Buffer
 	var resp cns.DeleteNetworkContainerResponse
@@ -453,7 +450,6 @@
 }
 
 func getNetworkContainerByContext(t *testing.T, name string) error {
->>>>>>> 84fb35b5
 	var body bytes.Buffer
 	var resp cns.GetNetworkContainerResponse
 
@@ -580,7 +576,6 @@
 	setEnv(t)
 	setOrchestratorType(t, cns.ServiceFabric)
 
-<<<<<<< HEAD
 	orchestratorContext, _ := json.Marshal(
 		cns.KubernetesPodInfo{PodName: "testpod", PodNamespace: "testpodnamespace"})
 
@@ -619,7 +614,6 @@
 
 	if err := creatOrUpdateNetworkContainerWithName(t, createNetworkContainerRequest); err != nil {
 		t.Errorf("Updating interface failed with error: %v", err)
-=======
 	// Test create network container of type JobObject
 	fmt.Println("TestCreateNetworkContainer: JobObject")
 	err := creatOrUpdateNetworkContainerWithName(t, "testJobObject", "10.1.0.5", "JobObject")
@@ -647,7 +641,6 @@
 	err = creatOrUpdateNetworkContainerWithName(t, "ethWebApp", "192.0.0.6", "WebApps")
 	if err != nil {
 		t.Errorf("Updating interface failed Err:%+v", err)
->>>>>>> 84fb35b5
 		t.Fatal(err)
 	}
 
@@ -704,14 +697,9 @@
 		t.Fatal(err)
 	}
 
-<<<<<<< HEAD
-	fmt.Println("Now calling getNetworkCotnainerStatus")
-	if err := getNetworkCotnainerByContext(t, "ethWebApp"); err != nil {
-=======
 	fmt.Println("Now calling getNetworkContainerStatus")
 	err = getNetworkContainerByContext(t, "ethWebApp")
 	if err != nil {
->>>>>>> 84fb35b5
 		t.Errorf("TestGetNetworkContainerByOrchestratorContext failed Err:%+v", err)
 		t.Fatal(err)
 	}
@@ -723,12 +711,8 @@
 		t.Fatal(err)
 	}
 
-<<<<<<< HEAD
-	if err := getNonExistNetworkCotnainerByContext(t, "ethWebApp"); err != nil {
-=======
 	err = getNonExistNetworkContainerByContext(t, "ethWebApp")
 	if err != nil {
->>>>>>> 84fb35b5
 		t.Errorf("TestGetNetworkContainerByOrchestratorContext failed Err:%+v", err)
 		t.Fatal(err)
 	}
@@ -762,16 +746,10 @@
 		t.Fatal(err)
 	}
 
-<<<<<<< HEAD
-	fmt.Println("Now calling getNetworkCotnainerStatus")
-	if err := getNetworkCotnainerStatus(t, "ethWebApp"); err != nil {
-		t.Errorf("getNetworkCotnainerStatus failed Err:%+v", err)
-=======
 	fmt.Println("Now calling getNetworkContainerStatus")
 	err = getNetworkContainerStatus(t, "ethWebApp")
 	if err != nil {
 		t.Errorf("getNetworkContainerStatus failed Err:%+v", err)
->>>>>>> 84fb35b5
 		t.Fatal(err)
 	}
 
