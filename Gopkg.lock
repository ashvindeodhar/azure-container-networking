# This file is autogenerated, do not edit; changes may be undone by the next 'dep ensure'.


[[projects]]
<<<<<<< HEAD
=======
  digest = "1:57d862d83c6c53d8d645827878df9667ac3d1ac7f22717190a698110dfb7aabe"
  name = "code.cloudfoundry.org/clock"
  packages = ["."]
  pruneopts = "UT"
  revision = "02e53af36e6c978af692887ed449b74026d76fec"
  version = "1.0.0"

[[projects]]
>>>>>>> edd2ae7c
  digest = "1:f9ae348e1f793dcf9ed930ed47136a67343dbd6809c5c91391322267f4476892"
  name = "github.com/Microsoft/go-winio"
  packages = ["."]
  pruneopts = "UT"
  revision = "1a8911d1ed007260465c3bfbbc785ac6915a0bb8"
  version = "v0.4.12"

[[projects]]
  digest = "1:8cf3e59c26d185775c218c4ac3e63ba8dac9c2692d97e99152a353f7344b5a1d"
  name = "github.com/Microsoft/hcsshim"
  packages = [
    ".",
    "hcn",
    "internal/cni",
    "internal/guestrequest",
    "internal/guid",
    "internal/hcs",
    "internal/hcserror",
    "internal/hns",
    "internal/interop",
    "internal/logfields",
    "internal/longpath",
    "internal/mergemaps",
    "internal/regstate",
    "internal/runhcs",
    "internal/safefile",
    "internal/schema1",
    "internal/schema2",
    "internal/timeout",
    "internal/wclayer",
  ]
  pruneopts = "UT"
  revision = "f92b8fb9c92e17da496af5a69e3ee13fbe9916e1"
  version = "v0.8.6"

[[projects]]
  digest = "1:eb56b03a240f4ae8de520edf525f75d4d26ea41b99f5972b449cbd5ba9f0adf6"
  name = "github.com/containernetworking/cni"
  packages = [
    "libcni",
    "pkg/invoke",
    "pkg/skel",
    "pkg/types",
    "pkg/types/020",
    "pkg/types/current",
    "pkg/version",
  ]
  pruneopts = "UT"
  revision = "fbb95fff8a5239a4295c991efa8a397d43118f7e"

[[projects]]
  digest = "1:ffe9824d294da03b391f44e1ae8281281b4afc1bdaa9588c9097785e3af10cec"
  name = "github.com/davecgh/go-spew"
  packages = ["spew"]
  pruneopts = "UT"
  revision = "8991bc29aa16c548c550c7ff78260e27b9ab7c73"
  version = "v1.1.1"

[[projects]]
  digest = "1:190198fd3c956b1383a31273d6b7e76cb926e9b68f7eaf1f6b9e487b50113d6e"
  name = "github.com/docker/libnetwork"
  packages = [
    "driverapi",
    "drivers/remote/api",
    "types",
  ]
  pruneopts = "UT"
  revision = "1ee720e18fe98dceda6039bdd005ffbcb359d343"
  version = "v0.5.6"

[[projects]]
  digest = "1:4d02824a56d268f74a6b6fdd944b20b58a77c3d70e81008b3ee0c4f1a6777340"
  name = "github.com/gogo/protobuf"
  packages = [
    "proto",
    "sortkeys",
  ]
  pruneopts = "UT"
  revision = "ba06b47c162d49f2af050fb4c75bcbc86a159d5c"
  version = "v1.2.1"

[[projects]]
  digest = "1:239c4c7fd2159585454003d9be7207167970194216193a8a210b8d29576f19c9"
  name = "github.com/golang/protobuf"
  packages = [
    "proto",
    "ptypes",
    "ptypes/any",
    "ptypes/duration",
    "ptypes/timestamp",
  ]
  pruneopts = "UT"
  revision = "b5d812f8a3706043e23a9cd5babf2e5423744d30"
  version = "v1.3.1"

[[projects]]
  digest = "1:a6181aca1fd5e27103f9a920876f29ac72854df7345a39f3b01e61c8c94cc8af"
  name = "github.com/google/gofuzz"
  packages = ["."]
  pruneopts = "UT"
  revision = "f140a6486e521aad38f5917de355cbf147cc0496"
  version = "v1.0.0"

[[projects]]
  digest = "1:582b704bebaa06b48c29b0cec224a6058a09c86883aaddabde889cd1a5f73e1b"
  name = "github.com/google/uuid"
  packages = ["."]
  pruneopts = "UT"
  revision = "0cd6bf5da1e1c83f8b45653022c74f71af0538a4"
  version = "v1.1.1"

[[projects]]
  digest = "1:65c4414eeb350c47b8de71110150d0ea8a281835b1f386eacaa3ad7325929c21"
  name = "github.com/googleapis/gnostic"
  packages = [
    "OpenAPIv2",
    "compiler",
    "extensions",
  ]
  pruneopts = "UT"
  revision = "7c663266750e7d82587642f65e60bc4083f1f84e"
  version = "v0.2.0"

[[projects]]
  digest = "1:d15ee511aa0f56baacc1eb4c6b922fa1c03b38413b6be18166b996d82a0156ea"
  name = "github.com/hashicorp/golang-lru"
  packages = [
    ".",
    "simplelru",
  ]
  pruneopts = "UT"
  revision = "7087cb70de9f7a8bc0a10c375cb0d2280a8edf9c"
  version = "v0.5.1"

[[projects]]
  digest = "1:f5a2051c55d05548d2d4fd23d244027b59fbd943217df8aa3b5e170ac2fd6e1b"
  name = "github.com/json-iterator/go"
  packages = ["."]
  pruneopts = "UT"
  revision = "0ff49de124c6f76f8494e194af75bde0f1a49a29"
  version = "v1.1.6"

[[projects]]
  digest = "1:31e761d97c76151dde79e9d28964a812c46efc5baee4085b86f68f0c654450de"
  name = "github.com/konsorten/go-windows-terminal-sequences"
  packages = ["."]
  pruneopts = "UT"
  revision = "f55edac94c9bbba5d6182a4be46d86a2c9b5b50e"
  version = "v1.0.2"

[[projects]]
<<<<<<< HEAD
=======
  digest = "1:2d54ea234b5487eb9c651f55d8ccf30978b1c2116e2f547ba7cf8cb0932bacc7"
  name = "github.com/microsoft/ApplicationInsights-Go"
  packages = [
    "appinsights",
    "appinsights/contracts",
  ]
  pruneopts = "UT"
  revision = "d813d7725313000ad1b71627b8951323635f0572"

[[projects]]
>>>>>>> edd2ae7c
  digest = "1:33422d238f147d247752996a26574ac48dcf472976eda7f5134015f06bf16563"
  name = "github.com/modern-go/concurrent"
  packages = ["."]
  pruneopts = "UT"
  revision = "bacd9c7ef1dd9b15be4a9909b8ac7a4e313eec94"
  version = "1.0.3"

[[projects]]
  digest = "1:e32bdbdb7c377a07a9a46378290059822efdce5c8d96fe71940d87cb4f918855"
  name = "github.com/modern-go/reflect2"
  packages = ["."]
  pruneopts = "UT"
  revision = "4b7aa43c6742a2c18fdef89dd197aaae7dac7ccd"
  version = "1.0.1"

[[projects]]
<<<<<<< HEAD
=======
  digest = "1:274f67cb6fed9588ea2521ecdac05a6d62a8c51c074c1fccc6a49a40ba80e925"
  name = "github.com/satori/go.uuid"
  packages = ["."]
  pruneopts = "UT"
  revision = "f58768cc1a7a7e77a3bd49e98cdd21419399b6a3"
  version = "v1.2.0"

[[projects]]
>>>>>>> edd2ae7c
  digest = "1:fd61cf4ae1953d55df708acb6b91492d538f49c305b364a014049914495db426"
  name = "github.com/sirupsen/logrus"
  packages = ["."]
  pruneopts = "UT"
  revision = "8bdbc7bcc01dcbb8ec23dc8a28e332258d25251f"
  version = "v1.4.1"

[[projects]]
  branch = "master"
  digest = "1:bbe51412d9915d64ffaa96b51d409e070665efc5194fcf145c4a27d4133107a4"
  name = "golang.org/x/crypto"
  packages = ["ssh/terminal"]
  pruneopts = "UT"
  revision = "a29dc8fdc73485234dbef99ebedb95d2eced08de"

[[projects]]
  branch = "master"
  digest = "1:b9bf9ddb713916ca0fe4630b135cc937c81a00378a97083a906c9669d56ab23f"
  name = "golang.org/x/net"
  packages = [
    "context",
    "context/ctxhttp",
    "http/httpguts",
    "http2",
    "http2/hpack",
    "idna",
  ]
  pruneopts = "UT"
  revision = "7f726cade0ab7c929c16ce0b5b25bd201e25f39f"

[[projects]]
  branch = "master"
  digest = "1:9927d6aceb89d188e21485f42a7a254e67e6fdcf4260aba375fe18e3c300dfb4"
  name = "golang.org/x/oauth2"
  packages = [
    ".",
    "internal",
  ]
  pruneopts = "UT"
  revision = "9f3314589c9a9136388751d9adae6b0ed400978a"

[[projects]]
  branch = "master"
  digest = "1:5a8d9a6dfd3f8a2c75bf3d59fe35dadb8052084d02803ffab046e460feb31145"
  name = "golang.org/x/sys"
  packages = [
    "unix",
    "windows",
    "windows/registry",
  ]
  pruneopts = "UT"
  revision = "a43fa875dd822b81eb6d2ad538bc1f4caba169bd"

[[projects]]
  digest = "1:8d8faad6b12a3a4c819a3f9618cb6ee1fa1cfc33253abeeea8b55336721e3405"
  name = "golang.org/x/text"
  packages = [
    "collate",
    "collate/build",
    "internal/colltab",
    "internal/gen",
    "internal/language",
    "internal/language/compact",
    "internal/tag",
    "internal/triegen",
    "internal/ucd",
    "language",
    "secure/bidirule",
    "transform",
    "unicode/bidi",
    "unicode/cldr",
    "unicode/norm",
    "unicode/rangetable",
  ]
  pruneopts = "UT"
  revision = "342b2e1fbaa52c93f31447ad2c6abc048c63e475"
  version = "v0.3.2"

[[projects]]
  branch = "master"
  digest = "1:9fdc2b55e8e0fafe4b41884091e51e77344f7dc511c5acedcfd98200003bff90"
  name = "golang.org/x/time"
  packages = ["rate"]
  pruneopts = "UT"
  revision = "9d24e82272b4f38b78bc8cff74fa936d31ccd8ef"

[[projects]]
  digest = "1:6eb6e3b6d9fffb62958cf7f7d88dbbe1dd6839436b0802e194c590667a40412a"
  name = "google.golang.org/appengine"
  packages = [
    "internal",
    "internal/base",
    "internal/datastore",
    "internal/log",
    "internal/remote_api",
    "internal/urlfetch",
    "urlfetch",
  ]
  pruneopts = "UT"
  revision = "54a98f90d1c46b7731eb8fb305d2a321c30ef610"
  version = "v1.5.0"

[[projects]]
  digest = "1:2d1fbdc6777e5408cabeb02bf336305e724b925ff4546ded0fa8715a7267922a"
  name = "gopkg.in/inf.v0"
  packages = ["."]
  pruneopts = "UT"
  revision = "d2d2541c53f18d2a059457998ce2876cc8e67cbf"
  version = "v0.9.1"

[[projects]]
  digest = "1:4d2e5a73dc1500038e504a8d78b986630e3626dc027bc030ba5c75da257cdb96"
  name = "gopkg.in/yaml.v2"
  packages = ["."]
  pruneopts = "UT"
  revision = "51d6538a90f86fe93ac480b35f37b2be17fef232"
  version = "v2.2.2"

[[projects]]
  branch = "master"
  digest = "1:3d206da0c5871a719863cbf3a2d44fa5c0a77670491c19e2274b05799e84879a"
  name = "k8s.io/api"
  packages = [
    "admissionregistration/v1beta1",
    "apps/v1",
    "apps/v1beta1",
    "apps/v1beta2",
    "auditregistration/v1alpha1",
    "authentication/v1",
    "authentication/v1beta1",
    "authorization/v1",
    "authorization/v1beta1",
    "autoscaling/v1",
    "autoscaling/v2beta1",
    "autoscaling/v2beta2",
    "batch/v1",
    "batch/v1beta1",
    "batch/v2alpha1",
    "certificates/v1beta1",
    "coordination/v1",
    "coordination/v1beta1",
    "core/v1",
    "events/v1beta1",
    "extensions/v1beta1",
    "networking/v1",
    "networking/v1beta1",
    "node/v1alpha1",
    "node/v1beta1",
    "policy/v1beta1",
    "rbac/v1",
    "rbac/v1alpha1",
    "rbac/v1beta1",
    "scheduling/v1",
    "scheduling/v1alpha1",
    "scheduling/v1beta1",
    "settings/v1alpha1",
    "storage/v1",
    "storage/v1alpha1",
    "storage/v1beta1",
  ]
  pruneopts = "UT"
  revision = "61630f889b3c3efb8c3a4ba377da1a421d9ff6ce"

[[projects]]
  digest = "1:d43bb672b3e811c5ea37b48a0a73bea7fcbcb348a45ce7ba349006145c76418d"
  name = "k8s.io/apimachinery"
  packages = [
    "pkg/api/errors",
    "pkg/api/meta",
    "pkg/api/resource",
    "pkg/apis/meta/internalversion",
    "pkg/apis/meta/v1",
    "pkg/apis/meta/v1/unstructured",
    "pkg/apis/meta/v1beta1",
    "pkg/conversion",
    "pkg/conversion/queryparams",
    "pkg/fields",
    "pkg/labels",
    "pkg/runtime",
    "pkg/runtime/schema",
    "pkg/runtime/serializer",
    "pkg/runtime/serializer/json",
    "pkg/runtime/serializer/protobuf",
    "pkg/runtime/serializer/recognizer",
    "pkg/runtime/serializer/streaming",
    "pkg/runtime/serializer/versioning",
    "pkg/selection",
    "pkg/types",
    "pkg/util/cache",
    "pkg/util/clock",
    "pkg/util/diff",
    "pkg/util/errors",
    "pkg/util/framer",
    "pkg/util/intstr",
    "pkg/util/json",
    "pkg/util/naming",
    "pkg/util/net",
    "pkg/util/runtime",
    "pkg/util/sets",
    "pkg/util/validation",
    "pkg/util/validation/field",
    "pkg/util/wait",
    "pkg/util/yaml",
    "pkg/version",
    "pkg/watch",
    "third_party/forked/golang/reflect",
  ]
  pruneopts = "UT"
  revision = "d7deff9243b165ee192f5551710ea4285dcfd615"

[[projects]]
  digest = "1:a3712b06370e1f92902bc22151b31bbfef00f520945bd51716fe498375923864"
  name = "k8s.io/client-go"
  packages = [
    "discovery",
    "informers",
    "informers/admissionregistration",
    "informers/admissionregistration/v1beta1",
    "informers/apps",
    "informers/apps/v1",
    "informers/apps/v1beta1",
    "informers/apps/v1beta2",
    "informers/auditregistration",
    "informers/auditregistration/v1alpha1",
    "informers/autoscaling",
    "informers/autoscaling/v1",
    "informers/autoscaling/v2beta1",
    "informers/autoscaling/v2beta2",
    "informers/batch",
    "informers/batch/v1",
    "informers/batch/v1beta1",
    "informers/batch/v2alpha1",
    "informers/certificates",
    "informers/certificates/v1beta1",
    "informers/coordination",
    "informers/coordination/v1",
    "informers/coordination/v1beta1",
    "informers/core",
    "informers/core/v1",
    "informers/events",
    "informers/events/v1beta1",
    "informers/extensions",
    "informers/extensions/v1beta1",
    "informers/internalinterfaces",
    "informers/networking",
    "informers/networking/v1",
    "informers/networking/v1beta1",
    "informers/node",
    "informers/node/v1alpha1",
    "informers/node/v1beta1",
    "informers/policy",
    "informers/policy/v1beta1",
    "informers/rbac",
    "informers/rbac/v1",
    "informers/rbac/v1alpha1",
    "informers/rbac/v1beta1",
    "informers/scheduling",
    "informers/scheduling/v1",
    "informers/scheduling/v1alpha1",
    "informers/scheduling/v1beta1",
    "informers/settings",
    "informers/settings/v1alpha1",
    "informers/storage",
    "informers/storage/v1",
    "informers/storage/v1alpha1",
    "informers/storage/v1beta1",
    "kubernetes",
    "kubernetes/scheme",
    "kubernetes/typed/admissionregistration/v1beta1",
    "kubernetes/typed/apps/v1",
    "kubernetes/typed/apps/v1beta1",
    "kubernetes/typed/apps/v1beta2",
    "kubernetes/typed/auditregistration/v1alpha1",
    "kubernetes/typed/authentication/v1",
    "kubernetes/typed/authentication/v1beta1",
    "kubernetes/typed/authorization/v1",
    "kubernetes/typed/authorization/v1beta1",
    "kubernetes/typed/autoscaling/v1",
    "kubernetes/typed/autoscaling/v2beta1",
    "kubernetes/typed/autoscaling/v2beta2",
    "kubernetes/typed/batch/v1",
    "kubernetes/typed/batch/v1beta1",
    "kubernetes/typed/batch/v2alpha1",
    "kubernetes/typed/certificates/v1beta1",
    "kubernetes/typed/coordination/v1",
    "kubernetes/typed/coordination/v1beta1",
    "kubernetes/typed/core/v1",
    "kubernetes/typed/events/v1beta1",
    "kubernetes/typed/extensions/v1beta1",
    "kubernetes/typed/networking/v1",
    "kubernetes/typed/networking/v1beta1",
    "kubernetes/typed/node/v1alpha1",
    "kubernetes/typed/node/v1beta1",
    "kubernetes/typed/policy/v1beta1",
    "kubernetes/typed/rbac/v1",
    "kubernetes/typed/rbac/v1alpha1",
    "kubernetes/typed/rbac/v1beta1",
    "kubernetes/typed/scheduling/v1",
    "kubernetes/typed/scheduling/v1alpha1",
    "kubernetes/typed/scheduling/v1beta1",
    "kubernetes/typed/settings/v1alpha1",
    "kubernetes/typed/storage/v1",
    "kubernetes/typed/storage/v1alpha1",
    "kubernetes/typed/storage/v1beta1",
    "listers/admissionregistration/v1beta1",
    "listers/apps/v1",
    "listers/apps/v1beta1",
    "listers/apps/v1beta2",
    "listers/auditregistration/v1alpha1",
    "listers/autoscaling/v1",
    "listers/autoscaling/v2beta1",
    "listers/autoscaling/v2beta2",
    "listers/batch/v1",
    "listers/batch/v1beta1",
    "listers/batch/v2alpha1",
    "listers/certificates/v1beta1",
    "listers/coordination/v1",
    "listers/coordination/v1beta1",
    "listers/core/v1",
    "listers/events/v1beta1",
    "listers/extensions/v1beta1",
    "listers/networking/v1",
    "listers/networking/v1beta1",
    "listers/node/v1alpha1",
    "listers/node/v1beta1",
    "listers/policy/v1beta1",
    "listers/rbac/v1",
    "listers/rbac/v1alpha1",
    "listers/rbac/v1beta1",
    "listers/scheduling/v1",
    "listers/scheduling/v1alpha1",
    "listers/scheduling/v1beta1",
    "listers/settings/v1alpha1",
    "listers/storage/v1",
    "listers/storage/v1alpha1",
    "listers/storage/v1beta1",
    "pkg/apis/clientauthentication",
    "pkg/apis/clientauthentication/v1alpha1",
    "pkg/apis/clientauthentication/v1beta1",
    "pkg/version",
    "plugin/pkg/client/auth/exec",
    "rest",
    "rest/watch",
    "tools/cache",
    "tools/clientcmd/api",
    "tools/metrics",
    "tools/pager",
    "tools/reference",
    "transport",
    "util/cert",
    "util/connrotation",
    "util/flowcontrol",
    "util/keyutil",
    "util/retry",
  ]
  pruneopts = "UT"
  revision = "6ee68ca5fd8355d024d02f9db0b3b667e8357a0f"
  version = "v11.0.0"

[[projects]]
  digest = "1:c696379ad201c1e86591785579e16bf6cf886c362e9a7534e8eb0d1028b20582"
  name = "k8s.io/klog"
  packages = ["."]
  pruneopts = "UT"
  revision = "e531227889390a39d9533dde61f590fe9f4b0035"
  version = "v0.3.0"

[[projects]]
  branch = "master"
  digest = "1:14e8a3b53e6d8cb5f44783056b71bb2ca1ac7e333939cc97f3e50b579c920845"
  name = "k8s.io/utils"
  packages = [
    "buffer",
    "integer",
    "trace",
  ]
  pruneopts = "UT"
  revision = "21c4ce38f2a793ec01e925ddc31216500183b773"

[[projects]]
  digest = "1:7719608fe0b52a4ece56c2dde37bedd95b938677d1ab0f84b8a7852e4c59f849"
  name = "sigs.k8s.io/yaml"
  packages = ["."]
  pruneopts = "UT"
  revision = "fd68e9863619f6ec2fdd8625fe1f02e7c877e480"
  version = "v1.1.0"

[solve-meta]
  analyzer-name = "dep"
  analyzer-version = 1
  input-imports = [
    "github.com/Microsoft/go-winio",
    "github.com/Microsoft/hcsshim",
    "github.com/Microsoft/hcsshim/hcn",
    "github.com/containernetworking/cni/libcni",
    "github.com/containernetworking/cni/pkg/invoke",
    "github.com/containernetworking/cni/pkg/skel",
    "github.com/containernetworking/cni/pkg/types",
    "github.com/containernetworking/cni/pkg/types/current",
    "github.com/containernetworking/cni/pkg/version",
    "github.com/docker/libnetwork/driverapi",
    "github.com/docker/libnetwork/drivers/remote/api",
    "github.com/google/uuid",
<<<<<<< HEAD
=======
    "github.com/microsoft/ApplicationInsights-Go/appinsights",
>>>>>>> edd2ae7c
    "golang.org/x/sys/unix",
    "k8s.io/api/core/v1",
    "k8s.io/api/networking/v1",
    "k8s.io/apimachinery/pkg/apis/meta/v1",
    "k8s.io/apimachinery/pkg/types",
    "k8s.io/apimachinery/pkg/util/intstr",
    "k8s.io/apimachinery/pkg/util/wait",
    "k8s.io/apimachinery/pkg/version",
    "k8s.io/client-go/informers",
    "k8s.io/client-go/informers/core/v1",
    "k8s.io/client-go/informers/networking/v1",
    "k8s.io/client-go/kubernetes",
    "k8s.io/client-go/rest",
    "k8s.io/client-go/tools/cache",
  ]
  solver-name = "gps-cdcl"
  solver-version = 1<|MERGE_RESOLUTION|>--- conflicted
+++ resolved
@@ -2,8 +2,6 @@
 
 
 [[projects]]
-<<<<<<< HEAD
-=======
   digest = "1:57d862d83c6c53d8d645827878df9667ac3d1ac7f22717190a698110dfb7aabe"
   name = "code.cloudfoundry.org/clock"
   packages = ["."]
@@ -12,7 +10,6 @@
   version = "1.0.0"
 
 [[projects]]
->>>>>>> edd2ae7c
   digest = "1:f9ae348e1f793dcf9ed930ed47136a67343dbd6809c5c91391322267f4476892"
   name = "github.com/Microsoft/go-winio"
   packages = ["."]
@@ -164,8 +161,6 @@
   version = "v1.0.2"
 
 [[projects]]
-<<<<<<< HEAD
-=======
   digest = "1:2d54ea234b5487eb9c651f55d8ccf30978b1c2116e2f547ba7cf8cb0932bacc7"
   name = "github.com/microsoft/ApplicationInsights-Go"
   packages = [
@@ -176,7 +171,6 @@
   revision = "d813d7725313000ad1b71627b8951323635f0572"
 
 [[projects]]
->>>>>>> edd2ae7c
   digest = "1:33422d238f147d247752996a26574ac48dcf472976eda7f5134015f06bf16563"
   name = "github.com/modern-go/concurrent"
   packages = ["."]
@@ -193,8 +187,6 @@
   version = "1.0.1"
 
 [[projects]]
-<<<<<<< HEAD
-=======
   digest = "1:274f67cb6fed9588ea2521ecdac05a6d62a8c51c074c1fccc6a49a40ba80e925"
   name = "github.com/satori/go.uuid"
   packages = ["."]
@@ -203,7 +195,6 @@
   version = "v1.2.0"
 
 [[projects]]
->>>>>>> edd2ae7c
   digest = "1:fd61cf4ae1953d55df708acb6b91492d538f49c305b364a014049914495db426"
   name = "github.com/sirupsen/logrus"
   packages = ["."]
@@ -607,10 +598,7 @@
     "github.com/docker/libnetwork/driverapi",
     "github.com/docker/libnetwork/drivers/remote/api",
     "github.com/google/uuid",
-<<<<<<< HEAD
-=======
     "github.com/microsoft/ApplicationInsights-Go/appinsights",
->>>>>>> edd2ae7c
     "golang.org/x/sys/unix",
     "k8s.io/api/core/v1",
     "k8s.io/api/networking/v1",
