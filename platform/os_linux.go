// Copyright 2017 Microsoft. All rights reserved.
// MIT License

package platform

import (
	"bytes"
	"fmt"
	"io/ioutil"
	"os/exec"
	"strings"
	"time"

	"github.com/Azure/azure-container-networking/common"
	"github.com/Azure/azure-container-networking/log"
)

const (
	// CNMRuntimePath is the path where CNM state files are stored.
	CNMRuntimePath = "/var/lib/azure-network/"
	// CNIRuntimePath is the path where CNI state files are stored.
	CNIRuntimePath = "/var/run/"
	// CNSRuntimePath is the path where CNS state files are stored.
	CNSRuntimePath = "/var/run/"
	// CNI runtime path on a Kubernetes cluster
	K8SCNIRuntimePath = "/opt/cni/bin"
	// Network configuration file path on a Kubernetes cluster
	K8SNetConfigPath = "/etc/cni/net.d"
	// NPMRuntimePath is the path where NPM logging files are stored.
	NPMRuntimePath = "/var/run/"
	// DNCRuntimePath is the path where DNC logging files are stored.
	DNCRuntimePath = "/var/run/"
	// This file contains OS details
	osReleaseFile = "/etc/os-release"
)

// GetOSInfo returns OS version information.
func GetOSInfo() string {
	info, err := ioutil.ReadFile("/proc/version")
	if err != nil {
		return "unknown"
	}

	return string(info)
}

// GetLastRebootTime returns the last time the system rebooted.
func GetLastRebootTime() (time.Time, error) {
	// Query last reboot time.
	out, err := exec.Command("uptime", "-s").Output()
	if err != nil {
		log.Printf("Failed to query uptime, err:%v", err)
		return time.Time{}.UTC(), err
	}

	// Parse the output.
	layout := "2006-01-02 15:04:05"
	rebootTime, err := time.ParseInLocation(layout, string(out[:len(out)-1]), time.Local)
	if err != nil {
		log.Printf("Failed to parse uptime, err:%v", err)
		return time.Time{}.UTC(), err
	}

	return rebootTime.UTC(), nil
}

func ExecuteCommand(command string) (string, error) {
	log.Printf("[Azure-Utils] %s", command)

	var stderr bytes.Buffer
	var out bytes.Buffer
	cmd := exec.Command("sh", "-c", command)
	cmd.Stderr = &stderr
	cmd.Stdout = &out

	err := cmd.Run()
	if err != nil {
		return "", fmt.Errorf("%s:%s", err.Error(), stderr.String())
	}

	return out.String(), nil
}

func SetOutboundSNAT(subnet string) error {
	cmd := fmt.Sprintf("iptables -t nat -A POSTROUTING -m iprange ! --dst-range 168.63.129.16 -m addrtype ! --dst-type local ! -d %v -j MASQUERADE",
		subnet)
	_, err := ExecuteCommand(cmd)
	if err != nil {
		log.Printf("SNAT Iptable rule was not set")
		return err
	}
	return nil
}

// ClearNetworkConfiguration clears the azure-vnet.json contents.
// This will be called only when reboot is detected - This is windows specific
func ClearNetworkConfiguration() (bool, error) {
	return false, nil
}

func KillProcessByName(processName string) error {
	cmd := fmt.Sprintf("pkill -f %v", processName)
	_, err := ExecuteCommand(cmd)
	return err
}

<<<<<<< HEAD
// Perform platform specific initialization
func Init(createExtSwitchNetworkType string) error {
	return nil
=======
// SetSdnRemoteArpMacAddress sets the regkey for SDNRemoteArpMacAddress needed for multitenancy
// This operation is specific to windows OS
func SetSdnRemoteArpMacAddress() error {
	return nil
}

func GetOSDetails() (map[string]string, error) {
	linesArr, err := common.ReadFileByLines(osReleaseFile)
	if err != nil || len(linesArr) <= 0 {
		return nil, err
	}

	osInfoArr := make(map[string]string)

	for i := range linesArr {
		s := strings.Split(linesArr[i], "=")
		if len(s) == 2 {
			osInfoArr[s[0]] = strings.TrimSuffix(s[1], "\n")
		}
	}

	return osInfoArr, nil
>>>>>>> 01f722bf
}<|MERGE_RESOLUTION|>--- conflicted
+++ resolved
@@ -104,11 +104,6 @@
 	return err
 }
 
-<<<<<<< HEAD
-// Perform platform specific initialization
-func Init(createExtSwitchNetworkType string) error {
-	return nil
-=======
 // SetSdnRemoteArpMacAddress sets the regkey for SDNRemoteArpMacAddress needed for multitenancy
 // This operation is specific to windows OS
 func SetSdnRemoteArpMacAddress() error {
@@ -131,5 +126,4 @@
 	}
 
 	return osInfoArr, nil
->>>>>>> 01f722bf
 }